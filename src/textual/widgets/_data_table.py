from __future__ import annotations

from dataclasses import dataclass, field
from itertools import chain, zip_longest
from typing import ClassVar, Generic, Iterable, TypeVar, cast

import rich.repr
from rich.console import RenderableType
from rich.padding import Padding
from rich.protocol import is_renderable
from rich.segment import Segment
from rich.style import Style
from rich.text import Text, TextType

from .. import events, messages
from .._cache import LRUCache
from ..coordinate import Coordinate
from .._segment_tools import line_crop
from .._types import SegmentLines
from ..binding import Binding
from ..geometry import Region, Size, Spacing, clamp
from ..message import Message
from ..reactive import Reactive
from ..render import measure
from ..scroll_view import ScrollView
from ..strip import Strip
from .._typing import Literal

CursorType = Literal["cell", "row", "column", "none"]
CELL: CursorType = "cell"
CellType = TypeVar("CellType")


def default_cell_formatter(obj: object) -> RenderableType | None:
    """Format a cell in to a renderable.

    Args:
        obj: Data for a cell.

    Returns:
        A renderable or None if the object could not be rendered.
    """
    if isinstance(obj, str):
        return Text.from_markup(obj)
    if not is_renderable(obj):
        return None
    return cast(RenderableType, obj)


@dataclass
class Column:
    """Table column."""

    label: Text
    width: int = 0
    visible: bool = False
    index: int = 0

    content_width: int = 0
    auto_width: bool = False

    @property
    def render_width(self) -> int:
        """int: Width in cells, required to render a column."""
        # +2 is to account for space padding either side of the cell
        if self.auto_width:
            return self.content_width + 2
        else:
            return self.width + 2


@dataclass
class Row:
    """Table row."""

    index: int
    height: int
    y: int
    cell_renderables: list[RenderableType] = field(default_factory=list)


<<<<<<< HEAD
@dataclass
class Cell:
    """Table cell."""

    value: object


class Coord(NamedTuple):
    """An object to represent the coordinate of a cell within the data table."""

    row: int
    column: int

    def left(self) -> Coord:
        """Get coordinate to the left.

        Returns:
            The coordinate.
        """
        row, column = self
        return Coord(row, column - 1)

    def right(self) -> Coord:
        """Get coordinate to the right.

        Returns:
            The coordinate.
        """
        row, column = self
        return Coord(row, column + 1)

    def up(self) -> Coord:
        """Get coordinate above.

        Returns:
            The coordinate.
        """
        row, column = self
        return Coord(row - 1, column)

    def down(self) -> Coord:
        """Get coordinate below.

        Returns:
            The coordinate.
        """
        row, column = self
        return Coord(row + 1, column)


=======
>>>>>>> c214ca36
class DataTable(ScrollView, Generic[CellType], can_focus=True):
    DEFAULT_CSS = """
    App.-dark DataTable {
        background:;
    }
    DataTable {
        background: $surface ;
        color: $text;
    }
    DataTable > .datatable--header {
        text-style: bold;
        background: $primary;
        color: $text;
    }
    DataTable > .datatable--fixed {
        text-style: bold;
        background: $primary;
        color: $text;
    }

    DataTable > .datatable--odd-row {

    }

    DataTable > .datatable--even-row {
        background: $primary 10%;
    }

    DataTable >  .datatable--cursor {
        background: $secondary;
        color: $text;
    }

    DataTable > .datatable--cursor-fixed {
        background: $secondary-darken-1;
        color: $text;
    }

    DataTable > .datatable--highlight-fixed {
        background: $secondary 30%;
    }

    .-dark-mode DataTable > .datatable--even-row {
        background: $primary 15%;
    }

    DataTable > .datatable--highlight {
        background: $secondary 20%;
    }
    """

    COMPONENT_CLASSES: ClassVar[set[str]] = {
        "datatable--header",
        "datatable--cursor-fixed",
        "datatable--highlight-fixed",
        "datatable--fixed",
        "datatable--odd-row",
        "datatable--even-row",
        "datatable--highlight",
        "datatable--cursor",
    }

    BINDINGS = [
        Binding("enter", "select_cursor", "Select", show=False),
        Binding("up", "cursor_up", "Cursor Up", show=False),
        Binding("down", "cursor_down", "Cursor Down", show=False),
        Binding("right", "cursor_right", "Cursor Right", show=False),
        Binding("left", "cursor_left", "Cursor Left", show=False),
    ]

    show_header = Reactive(True)
    fixed_rows = Reactive(0)
    fixed_columns = Reactive(0)
    zebra_stripes = Reactive(False)
    header_height = Reactive(1)
    show_cursor = Reactive(True)
    cursor_type = Reactive(CELL)

    cursor_cell: Reactive[Coordinate] = Reactive(
        Coordinate(0, 0), repaint=False, always_update=True
    )
    hover_cell: Reactive[Coordinate] = Reactive(Coordinate(0, 0), repaint=False)

    def __init__(
        self,
        *,
        show_header: bool = True,
        fixed_rows: int = 0,
        fixed_columns: int = 0,
        zebra_stripes: bool = False,
        header_height: int = 1,
        show_cursor: bool = True,
        name: str | None = None,
        id: str | None = None,
        classes: str | None = None,
    ) -> None:
        super().__init__(name=name, id=id, classes=classes)

        self.columns: list[Column] = []
        self.rows: dict[int, Row] = {}
        self.data: dict[int, list[CellType]] = {}
        self.row_count = 0
        self._y_offsets: list[tuple[int, int]] = []
        self._row_render_cache: LRUCache[
            tuple[int, int, Style, int, int], tuple[SegmentLines, SegmentLines]
        ]
        self._row_render_cache = LRUCache(1000)
        self._cell_render_cache: LRUCache[
            tuple[int, int, Style, bool, bool], SegmentLines
        ]
        self._cell_render_cache = LRUCache(10000)
        self._line_cache: LRUCache[tuple[int, int, int, int, int, int, Style], Strip]
        self._line_cache = LRUCache(1000)

        self._line_no = 0
        self._require_update_dimensions: bool = False
        self._new_rows: set[int] = set()

        self.show_header = show_header
        self.fixed_rows = fixed_rows
        self.fixed_columns = fixed_columns
        self.zebra_stripes = zebra_stripes
        self.header_height = header_height
        self.show_cursor = show_cursor
        self._show_hover_cursor = False

    @property
    def hover_row(self) -> int:
        return self.hover_cell.row

    @property
    def hover_column(self) -> int:
        return self.hover_cell.column

    @property
    def cursor_row(self) -> int:
        return self.cursor_cell.row

    @property
    def cursor_column(self) -> int:
        return self.cursor_cell.column

    def get_cell_value(self, coordinate: Coordinate) -> CellType:
        """Get the value from the cell at the given coordinate.

        Args:
            coordinate (Coordinate): The coordinate to retrieve the value from.

        Returns:
            CellType: The value of the cell.
        """
        row, column = coordinate
        return self.data[row][column]

    def _clear_caches(self) -> None:
        self._row_render_cache.clear()
        self._cell_render_cache.clear()
        self._line_cache.clear()
        self._styles_cache.clear()

    def get_row_height(self, row_index: int) -> int:
        if row_index == -1:
            return self.header_height
        return self.rows[row_index].height

    async def on_styles_updated(self, message: messages.StylesUpdated) -> None:
        self._clear_caches()
        self.refresh()

    def watch_show_cursor(self, show_cursor: bool) -> None:
        self._clear_caches()
        if show_cursor and self.cursor_type != "none":
            # When we re-enable the cursor, apply highlighting and
            # emit the appropriate [Row|Column|Cell]Highlighted event.
            self._scroll_cursor_into_view(animate=False)
            if self.cursor_type == "cell":
                self._highlight_cell(self.cursor_cell)
            elif self.cursor_type == "row":
                self._highlight_row(self.cursor_row)
            elif self.cursor_type == "column":
                self._highlight_column(self.cursor_column)

    def watch_show_header(self, show_header: bool) -> None:
        self._clear_caches()

    def watch_fixed_rows(self, fixed_rows: int) -> None:
        self._clear_caches()

    def watch_zebra_stripes(self, zebra_stripes: bool) -> None:
        self._clear_caches()

    def watch_hover_cell(self, old: Coordinate, value: Coordinate) -> None:
        self.refresh_cell(*old)
        self.refresh_cell(*value)

    def watch_cursor_cell(
        self, old_coordinate: Coordinate, new_coordinate: Coordinate
    ) -> None:
        if old_coordinate != new_coordinate:
            # Refresh the old and the new cell, and emit the appropriate
            # message to tell users of the newly highlighted row/cell/column.
            if self.cursor_type == "cell":
                self.refresh_cell(*old_coordinate)
                self._highlight_cell(new_coordinate)
            elif self.cursor_type == "row":
                self.refresh_row(old_coordinate.row)
                self._highlight_row(new_coordinate.row)
            elif self.cursor_type == "column":
                self.refresh_column(old_coordinate.column)
                self._highlight_column(new_coordinate.column)

    def _highlight_cell(self, coordinate: Coordinate) -> None:
        """Apply highlighting to the cell at the coordinate, and emit event."""
        self.refresh_cell(*coordinate)
        cell_value = self.get_cell_value(coordinate)
        self.emit_no_wait(DataTable.CellHighlighted(self, cell_value, coordinate))

    def _highlight_row(self, row_index: int) -> None:
        """Apply highlighting to the row at the given index, and emit event."""
        self.refresh_row(row_index)
        self.emit_no_wait(DataTable.RowHighlighted(self, row_index))

    def _highlight_column(self, column_index: int) -> None:
        """Apply highlighting to the column at the given index, and emit event."""
        self.refresh_column(column_index)
        self.emit_no_wait(DataTable.ColumnHighlighted(self, column_index))

    def validate_cursor_cell(self, value: Coordinate) -> Coordinate:
        return self._clamp_cursor_cell(value)

    def _clamp_cursor_cell(self, cursor_cell: Coordinate) -> Coordinate:
        row, column = cursor_cell
        row = clamp(row, 0, self.row_count - 1)
        column = clamp(column, self.fixed_columns, len(self.columns) - 1)
        return Coordinate(row, column)

    def watch_cursor_type(self, old: str, new: str) -> None:
        self._set_hover_cursor(False)
        row_index, column_index = self.cursor_cell

        # Apply the highlighting to the newly relevant cells
        if new == "cell":
            self._highlight_cell(self.cursor_cell)
        elif new == "row":
            self._highlight_row(row_index)
        elif new == "column":
            self._highlight_column(column_index)

        # Refresh cells that were previously impacted by the cursor
        # but may no longer be.
        if old == "cell":
            self.refresh_cell(row_index, column_index)
        elif old == "row":
            self.refresh_row(row_index)
        elif old == "column":
            self.refresh_column(column_index)

        self._scroll_cursor_into_view()

    def _update_dimensions(self, new_rows: Iterable[int]) -> None:
        """Called to recalculate the virtual (scrollable) size."""
        for row_index in new_rows:
            for column, renderable in zip(
                self.columns, self._get_row_renderables(row_index)
            ):
                content_width = measure(self.app.console, renderable, 1)
                column.content_width = max(column.content_width, content_width)

        self._clear_caches()
        total_width = sum(column.render_width for column in self.columns)
        header_height = self.header_height if self.show_header else 0
        self.virtual_size = Size(
            total_width,
            len(self._y_offsets) + header_height,
        )

    def _get_cell_region(self, row_index: int, column_index: int) -> Region:
        """Get the region of the cell at the given coordinate (row_index, column_index)"""
        if row_index not in self.rows:
            return Region(0, 0, 0, 0)
        row = self.rows[row_index]
        x = sum(column.render_width for column in self.columns[:column_index])
        width = self.columns[column_index].render_width
        height = row.height
        y = row.y
        if self.show_header:
            y += self.header_height
        cell_region = Region(x, y, width, height)
        return cell_region

    def _get_row_region(self, row_index: int) -> Region:
        """Get the region of the row at the given index."""
        rows = self.rows
        if row_index < 0 or row_index >= len(rows):
            return Region(0, 0, 0, 0)
        row = rows[row_index]
        row_width = sum(column.render_width for column in self.columns)
        y = row.y
        if self.show_header:
            y += self.header_height
        row_region = Region(0, y, row_width, row.height)
        return row_region

    def _get_column_region(self, column_index: int) -> Region:
        """Get the region of the column at the given index."""
        columns = self.columns
        if column_index < 0 or column_index >= len(columns):
            return Region(0, 0, 0, 0)

        x = sum(column.render_width for column in self.columns[:column_index])
        width = columns[column_index].render_width
        header_height = self.header_height if self.show_header else 0
        height = len(self._y_offsets) + header_height
        full_column_region = Region(x, 0, width, height)
        return full_column_region

    def clear(self, columns: bool = False) -> None:
        """Clear the table.

        Args:
            columns: Also clear the columns. Defaults to False.
        """
        self.row_count = 0
        self._clear_caches()
        self._y_offsets.clear()
        self.data.clear()
        self.rows.clear()
        if columns:
            self.columns.clear()
        self._line_no = 0
        self._require_update_dimensions = True
        self.refresh()

    def add_columns(self, *labels: TextType) -> None:
        """Add a number of columns.

        Args:
            *labels: Column headers.
        """
        for label in labels:
            self.add_column(label, width=None)

    def add_column(self, label: TextType, *, width: int | None = None) -> None:
        """Add a column to the table.

        Args:
            label: A str or Text object containing the label (shown top of column).
            width: Width of the column in cells or None to fit content. Defaults to None.
        """
        text_label = Text.from_markup(label) if isinstance(label, str) else label

        content_width = measure(self.app.console, text_label, 1)
        if width is None:
            column = Column(
                text_label,
                content_width,
                index=len(self.columns),
                content_width=content_width,
                auto_width=True,
            )
        else:
            column = Column(
                text_label, width, content_width=content_width, index=len(self.columns)
            )

        self.columns.append(column)
        self._require_update_dimensions = True
        self.check_idle()

    def add_row(self, *cells: CellType, height: int = 1) -> None:
        """Add a row.

        Args:
            *cells: Positional arguments should contain cell data.
            height: The height of a row (in lines). Defaults to 1.
        """
        row_index = self.row_count

        self.data[row_index] = list(cells)
        self.rows[row_index] = Row(row_index, height, self._line_no)

        for line_no in range(height):
            self._y_offsets.append((row_index, line_no))

        self.row_count += 1
        self._line_no += height

        self._new_rows.add(row_index)
        self._require_update_dimensions = True
        self.cursor_cell = self.cursor_cell
        self.check_idle()

    def add_rows(self, rows: Iterable[Iterable[CellType]]) -> None:
        """Add a number of rows.

        Args:
            rows: Iterable of rows. A row is an iterable of cells.
        """
        for row in rows:
            self.add_row(*row)

    def on_idle(self) -> None:
        if self._require_update_dimensions:
            self._require_update_dimensions = False
            new_rows = self._new_rows.copy()
            self._new_rows.clear()
            self._update_dimensions(new_rows)
            self.refresh()

    def refresh_cell(self, row_index: int, column_index: int) -> None:
        """Refresh a cell.

        Args:
            row_index: Row index.
            column_index: Column index.
        """
        if row_index < 0 or column_index < 0:
            return
        region = self._get_cell_region(row_index, column_index)
        self._refresh_region(region)

    def refresh_row(self, row_index: int) -> None:
        """Refresh the row at the given index.

        Args:
            row_index (int): The index of the row to refresh.
        """
        if row_index < 0 or row_index >= len(self.rows):
            return

        region = self._get_row_region(row_index)
        self._refresh_region(region)

    def refresh_column(self, column_index: int) -> None:
        """Refresh the column at the given index.

        Args:
            column_index (int): The index of the column to refresh.
        """
        if column_index < 0 or column_index >= len(self.columns):
            return

        region = self._get_column_region(column_index)
        self._refresh_region(region)

    def _refresh_region(self, region: Region) -> None:
        """Refresh a region of the DataTable, if it's visible within
        the window. This method will translate the region to account
        for scrolling."""
        if not self.window_region.overlaps(region):
            return
        region = region.translate(-self.scroll_offset)
        self.refresh(region)

    def _get_row_renderables(self, row_index: int) -> list[RenderableType]:
        """Get renderables for the given row.

        Args:
            row_index: Index of the row.

        Returns:
            List of renderables
        """

        if row_index == -1:
            row = [column.label for column in self.columns]
            return row

        data = self.data.get(row_index)
        empty = Text()
        if data is None:
            return [empty for _ in self.columns]
        else:
            return [
                Text() if datum is None else default_cell_formatter(datum) or empty
                for datum, _ in zip_longest(data, range(len(self.columns)))
            ]

    def _render_cell(
        self,
        row_index: int,
        column_index: int,
        style: Style,
        width: int,
        cursor: bool = False,
        hover: bool = False,
    ) -> SegmentLines:
        """Render the given cell.

        Args:
<<<<<<< HEAD
            row_index: Index of the row.
            column_index: Index of the column.
            style: Style to apply.
            width: Width of the cell.
=======
            row_index (int): Index of the row.
            column_index (int): Index of the column.
            style (Style): Style to apply.
            width (int): Width of the cell.
            cursor (bool): Is this cell affected by cursor highlighting?
            hover (bool): Is this cell affected by hover cursor highlighting?
>>>>>>> c214ca36

        Returns:
            A list of segments per line.
        """
        is_header_row = row_index == -1

        # The header row *and* fixed columns both have a different style (blue bg)
        is_fixed_style = is_header_row or column_index < self.fixed_columns
        show_cursor = self.show_cursor

        if hover and show_cursor and self._show_hover_cursor:
            style += self.get_component_styles("datatable--highlight").rich_style
            if is_fixed_style:
                # Apply subtle variation in style for the fixed (blue background by default)
                # rows and columns affected by the cursor, to ensure we can still differentiate
                # between the labels and the data.
                style += self.get_component_styles(
                    "datatable--highlight-fixed"
                ).rich_style

        if cursor and show_cursor:
            style += self.get_component_styles("datatable--cursor").rich_style
            if is_fixed_style:
                style += self.get_component_styles("datatable--cursor-fixed").rich_style

        cell_key = (row_index, column_index, style, cursor, hover)
        if cell_key not in self._cell_render_cache:
            style += Style.from_meta({"row": row_index, "column": column_index})
            height = (
                self.header_height if is_header_row else self.rows[row_index].height
            )
            cell = self._get_row_renderables(row_index)[column_index]
            lines = self.app.console.render_lines(
                Padding(cell, (0, 1)),
                self.app.console.options.update_dimensions(width, height),
                style=style,
            )
            self._cell_render_cache[cell_key] = lines
        return self._cell_render_cache[cell_key]

    def _render_row(
        self,
        row_index: int,
        line_no: int,
        base_style: Style,
        cursor_location: Coordinate,
        hover_location: Coordinate,
    ) -> tuple[SegmentLines, SegmentLines]:
        """Render a row in to lines for each cell.

        Args:
<<<<<<< HEAD
            row_index: Index of the row.
            line_no: Line number (on screen, 0 is top)
            base_style: Base style of row.
=======
            row_index (int): Index of the row.
            line_no (int): Line number (on screen, 0 is top)
            base_style (Style): Base style of row.
            cursor_location (Coordinate): The location of the cursor in the DataTable.
            hover_location (Coordinate): The location of the hover cursor in the DataTable.
>>>>>>> c214ca36

        Returns:
            Lines for fixed cells, and Lines for scrollable cells.
        """
        cursor_type = self.cursor_type
        show_cursor = self.show_cursor
        cache_key = (
            row_index,
            line_no,
            base_style,
            cursor_location,
            hover_location,
            cursor_type,
            show_cursor,
            self._show_hover_cursor,
        )

        if cache_key in self._row_render_cache:
            return self._row_render_cache[cache_key]

        render_cell = self._render_cell

        def _should_highlight(
            cursor_location: Coordinate,
            cell_location: Coordinate,
            cursor_type: CursorType,
        ) -> bool:
            """Determine whether we should highlight a cell given the location
            of the cursor, the location of the cell, and the type of cursor that
            is currently active."""
            if cursor_type == "cell":
                return cursor_location == cell_location
            elif cursor_type == "row":
                cursor_row, _ = cursor_location
                cell_row, _ = cell_location
                return cursor_row == cell_row
            elif cursor_type == "column":
                _, cursor_column = cursor_location
                _, cell_column = cell_location
                return cursor_column == cell_column
            else:
                return False

        if self.fixed_columns:
            fixed_style = self.get_component_styles("datatable--fixed").rich_style
            fixed_style += Style.from_meta({"fixed": True})
            fixed_row = []
            for column in self.columns[: self.fixed_columns]:
                cell_location = Coordinate(row_index, column.index)
                fixed_cell_lines = render_cell(
                    row_index,
                    column.index,
                    fixed_style,
                    column.render_width,
                    cursor=_should_highlight(
                        cursor_location, cell_location, cursor_type
                    ),
                    hover=_should_highlight(hover_location, cell_location, cursor_type),
                )[line_no]
                fixed_row.append(fixed_cell_lines)
        else:
            fixed_row = []

        if row_index == -1:
            row_style = self.get_component_styles("datatable--header").rich_style
        else:
            if self.zebra_stripes:
                component_row_style = (
                    "datatable--odd-row" if row_index % 2 else "datatable--even-row"
                )
                row_style = self.get_component_styles(component_row_style).rich_style
            else:
                row_style = base_style

        scrollable_row = []
        for column in self.columns:
            cell_location = Coordinate(row_index, column.index)
            cell_lines = render_cell(
                row_index,
                column.index,
                row_style,
                column.render_width,
                cursor=_should_highlight(cursor_location, cell_location, cursor_type),
                hover=_should_highlight(hover_location, cell_location, cursor_type),
            )[line_no]
            scrollable_row.append(cell_lines)

        row_pair = (fixed_row, scrollable_row)
        self._row_render_cache[cache_key] = row_pair
        return row_pair

    def _get_offsets(self, y: int) -> tuple[int, int]:
        """Get row number and line offset for a given line.

        Args:
            y: Y coordinate relative to screen top.

        Returns:
            Line number and line offset within cell.
        """
        if self.show_header:
            if y < self.header_height:
                return (-1, y)
            y -= self.header_height
        if y > len(self._y_offsets):
            raise LookupError("Y coord {y!r} is greater than total height")
        return self._y_offsets[y]

    def _render_line(self, y: int, x1: int, x2: int, base_style: Style) -> Strip:
        """Render a line in to a list of segments.

        Args:
            y: Y coordinate of line
            x1: X start crop.
            x2: X end crop (exclusive).
            base_style: Style to apply to line.

        Returns:
            List of segments for rendering.
        """

        width = self.size.width

        try:
            row_index, line_no = self._get_offsets(y)
        except LookupError:
            return Strip.blank(width, base_style)

        cache_key = (
            y,
            x1,
            x2,
            width,
            self.cursor_cell,
            self.hover_cell,
            base_style,
            self.cursor_type,
            self._show_hover_cursor,
        )
        if cache_key in self._line_cache:
            return self._line_cache[cache_key]

        fixed, scrollable = self._render_row(
            row_index,
            line_no,
            base_style,
            cursor_location=self.cursor_cell,
            hover_location=self.hover_cell,
        )
        fixed_width = sum(
            column.render_width for column in self.columns[: self.fixed_columns]
        )

        fixed_line: list[Segment] = list(chain.from_iterable(fixed)) if fixed else []
        scrollable_line: list[Segment] = list(chain.from_iterable(scrollable))

        segments = fixed_line + line_crop(scrollable_line, x1 + fixed_width, x2, width)
        strip = Strip(segments).adjust_cell_length(width, base_style).simplify()

        self._line_cache[cache_key] = strip
        return strip

    def render_line(self, y: int) -> Strip:
        width, height = self.size
        scroll_x, scroll_y = self.scroll_offset
        fixed_top_row_count = sum(
            self.get_row_height(row_index) for row_index in range(self.fixed_rows)
        )
        if self.show_header:
            fixed_top_row_count += self.get_row_height(-1)

        if y >= fixed_top_row_count:
            y += scroll_y

        return self._render_line(y, scroll_x, scroll_x + width, self.rich_style)

    def on_mouse_move(self, event: events.MouseMove):
        self._set_hover_cursor(True)
        meta = event.style.meta
        if meta and self.show_cursor and self.cursor_type != "none":
            try:
                self.hover_cell = Coordinate(meta["row"], meta["column"])
            except KeyError:
                pass

    def _get_fixed_offset(self) -> Spacing:
        top = self.header_height if self.show_header else 0
        top += sum(
            self.rows[row_index].height
            for row_index in range(self.fixed_rows)
            if row_index in self.rows
        )
        left = sum(column.render_width for column in self.columns[: self.fixed_columns])
        return Spacing(top, 0, 0, left)

    def _scroll_cursor_into_view(self, animate: bool = False) -> None:
        fixed_offset = self._get_fixed_offset()
        top, _, _, left = fixed_offset

        if self.cursor_type == "row":
            x, y, width, height = self._get_row_region(self.cursor_row)
            region = Region(int(self.scroll_x) + left, y, width - left, height)
        elif self.cursor_type == "column":
            x, y, width, height = self._get_column_region(self.cursor_column)
            region = Region(x, int(self.scroll_y) + top, width, height - top)
        else:
            region = self._get_cell_region(self.cursor_row, self.cursor_column)

        self.scroll_to_region(region, animate=animate, spacing=fixed_offset)

    def _set_hover_cursor(self, active: bool) -> None:
        """Set whether the hover cursor (the faint cursor you see when you
        hover the mouse cursor over a cell) is visible or not. Typically,
        when you interact with the keyboard, you want to switch the hover
        cursor off.

        Args:
            active (bool): Display the hover cursor.
        """
        self._show_hover_cursor = active
        cursor_type = self.cursor_type
        if cursor_type == "column":
            self.refresh_column(self.hover_column)
        elif cursor_type == "row":
            self.refresh_row(self.hover_row)
        elif cursor_type == "cell":
            self.refresh_cell(*self.hover_cell)

    def on_click(self, event: events.Click) -> None:
        self._set_hover_cursor(True)
        if self.show_cursor and self.cursor_type != "none":
            # Only emit selection events if there is a visible row/col/cell cursor.
            self._emit_selected_message()
            meta = self.get_style_at(event.x, event.y).meta
            if meta:
                self.cursor_cell = Coordinate(meta["row"], meta["column"])
                self._scroll_cursor_into_view(animate=True)
                event.stop()

    def action_cursor_up(self) -> None:
        self._set_hover_cursor(False)
        cursor_type = self.cursor_type
        if self.show_cursor and (cursor_type == "cell" or cursor_type == "row"):
            self.cursor_cell = self.cursor_cell.up()
            self._scroll_cursor_into_view()
        else:
            # If the cursor doesn't move up (e.g. column cursor can't go up),
            # then ensure that we instead scroll the DataTable.
            super().action_scroll_up()

    def action_cursor_down(self) -> None:
        self._set_hover_cursor(False)
        cursor_type = self.cursor_type
        if self.show_cursor and (cursor_type == "cell" or cursor_type == "row"):
            self.cursor_cell = self.cursor_cell.down()
            self._scroll_cursor_into_view()
        else:
            super().action_scroll_down()

    def action_cursor_right(self) -> None:
        self._set_hover_cursor(False)
        cursor_type = self.cursor_type
        if self.show_cursor and (cursor_type == "cell" or cursor_type == "column"):
            self.cursor_cell = self.cursor_cell.right()
            self._scroll_cursor_into_view(animate=True)
        else:
            super().action_scroll_right()

    def action_cursor_left(self) -> None:
        self._set_hover_cursor(False)
        cursor_type = self.cursor_type
        if self.show_cursor and (cursor_type == "cell" or cursor_type == "column"):
            self.cursor_cell = self.cursor_cell.left()
            self._scroll_cursor_into_view(animate=True)
        else:
            super().action_scroll_left()

    def action_select_cursor(self) -> None:
        self._set_hover_cursor(False)
        if self.show_cursor and self.cursor_type != "none":
            self._emit_selected_message()

    def _emit_selected_message(self):
        """Emit the appropriate message for a selection based on the `cursor_type`."""
        cursor_cell = self.cursor_cell
        cursor_type = self.cursor_type
        if cursor_type == "cell":
            self.emit_no_wait(
                DataTable.CellSelected(
                    self,
                    self.get_cell_value(cursor_cell),
                    cursor_cell,
                )
            )
        elif cursor_type == "row":
            row, _ = cursor_cell
            self.emit_no_wait(DataTable.RowSelected(self, row))
        elif cursor_type == "column":
            _, column = cursor_cell
            self.emit_no_wait(DataTable.ColumnSelected(self, column))

    class CellHighlighted(Message, bubble=True):
        """Emitted when the cursor moves to highlight a new cell.
        It's only relevant when the `cursor_type` is `"cell"`.
        It's also emitted when the cell cursor is re-enabled (by setting `show_cursor=True`),
        and when the cursor type is changed to `"cell"`. Can be handled using
        `on_data_table_cell_highlighted` in a subclass of `DataTable` or in a parent
        widget in the DOM.

        Attributes:
            sender (DataTable): The DataTable the cell was highlighted in.
            value (CellType): The value in the highlighted cell.
            coordinate (Coordinate): The coordinate of the highlighted cell.
        """

        def __init__(
            self, sender: DataTable, value: CellType, coordinate: Coordinate
        ) -> None:
            self.value = value
            self.coordinate = coordinate
            super().__init__(sender)

        def __rich_repr__(self) -> rich.repr.Result:
            yield "sender", self.sender
            yield "value", self.value
            yield "coordinate", self.coordinate

    class CellSelected(Message, bubble=True):
        """Emitted by the `DataTable` widget when a cell is selected.
        It's only relevant when the `cursor_type` is `"cell"`. Can be handled using
        `on_data_table_cell_selected` in a subclass of `DataTable` or in a parent
        widget in the DOM.

        Attributes:
            sender (DataTable): The DataTable the cell was selected in.
            value (CellType): The value in the cell that was selected.
            coordinate (Coordinate): The coordinate of the cell that was selected.
        """

        def __init__(
            self, sender: DataTable, value: CellType, coordinate: Coordinate
        ) -> None:
            self.value = value
            self.coordinate = coordinate
            super().__init__(sender)

        def __rich_repr__(self) -> rich.repr.Result:
            yield "sender", self.sender
            yield "value", self.value
            yield "coordinate", self.coordinate

    class RowHighlighted(Message, bubble=True):
        """Emitted when a row is highlighted. This message is only emitted when the
        `cursor_type` is set to `"row"`. Can be handled using `on_data_table_row_highlighted`
        in a subclass of `DataTable` or in a parent widget in the DOM.

        Attributes:
            sender (DataTable): The DataTable the row was highlighted in.
            cursor_row (int): The y-coordinate of the cursor that highlighted the row.
        """

        def __init__(self, sender: DataTable, cursor_row: int) -> None:
            self.cursor_row = cursor_row
            super().__init__(sender)

        def __rich_repr__(self) -> rich.repr.Result:
            yield "sender", self.sender
            yield "cursor_row", self.cursor_row

    class RowSelected(Message, bubble=True):
        """Emitted when a row is selected. This message is only emitted when the
        `cursor_type` is set to `"row"`. Can be handled using
        `on_data_table_row_selected` in a subclass of `DataTable` or in a parent
        widget in the DOM.

        Attributes:
            sender (DataTable): The DataTable the row was selected in.
            cursor_row (int): The y-coordinate of the cursor that made the selection.
        """

        def __init__(self, sender: DataTable, cursor_row: int) -> None:
            self.cursor_row = cursor_row
            super().__init__(sender)

        def __rich_repr__(self) -> rich.repr.Result:
            yield "sender", self.sender
            yield "cursor_row", self.cursor_row

    class ColumnHighlighted(Message, bubble=True):
        """Emitted when a column is highlighted. This message is only emitted when the
        `cursor_type` is set to `"column"`. Can be handled using
        `on_data_table_column_highlighted` in a subclass of `DataTable` or in a parent
        widget in the DOM.

        Attributes:
            sender (DataTable): The DataTable the column was highlighted in.
            cursor_column (int): The x-coordinate of the column that was highlighted.
        """

        def __init__(self, sender: DataTable, cursor_column: int) -> None:
            self.cursor_column = cursor_column
            super().__init__(sender)

        def __rich_repr__(self) -> rich.repr.Result:
            yield "sender", self.sender
            yield "cursor_column", self.cursor_column

    class ColumnSelected(Message, bubble=True):
        """Emitted when a column is selected. This message is only emitted when the
        `cursor_type` is set to `"column"`. Can be handled using
        `on_data_table_column_selected` in a subclass of `DataTable` or in a parent
        widget in the DOM.

        Attributes:
            sender (DataTable): The DataTable the column was selected in.
            cursor_column (int): The x-coordinate of the column that was selected.
        """

        def __init__(self, sender: DataTable, cursor_column: int) -> None:
            self.cursor_column = cursor_column
            super().__init__(sender)

        def __rich_repr__(self) -> rich.repr.Result:
            yield "sender", self.sender
            yield "cursor_column", self.cursor_column<|MERGE_RESOLUTION|>--- conflicted
+++ resolved
@@ -79,59 +79,6 @@
     cell_renderables: list[RenderableType] = field(default_factory=list)
 
 
-<<<<<<< HEAD
-@dataclass
-class Cell:
-    """Table cell."""
-
-    value: object
-
-
-class Coord(NamedTuple):
-    """An object to represent the coordinate of a cell within the data table."""
-
-    row: int
-    column: int
-
-    def left(self) -> Coord:
-        """Get coordinate to the left.
-
-        Returns:
-            The coordinate.
-        """
-        row, column = self
-        return Coord(row, column - 1)
-
-    def right(self) -> Coord:
-        """Get coordinate to the right.
-
-        Returns:
-            The coordinate.
-        """
-        row, column = self
-        return Coord(row, column + 1)
-
-    def up(self) -> Coord:
-        """Get coordinate above.
-
-        Returns:
-            The coordinate.
-        """
-        row, column = self
-        return Coord(row - 1, column)
-
-    def down(self) -> Coord:
-        """Get coordinate below.
-
-        Returns:
-            The coordinate.
-        """
-        row, column = self
-        return Coord(row + 1, column)
-
-
-=======
->>>>>>> c214ca36
 class DataTable(ScrollView, Generic[CellType], can_focus=True):
     DEFAULT_CSS = """
     App.-dark DataTable {
@@ -622,19 +569,12 @@
         """Render the given cell.
 
         Args:
-<<<<<<< HEAD
             row_index: Index of the row.
             column_index: Index of the column.
             style: Style to apply.
             width: Width of the cell.
-=======
-            row_index (int): Index of the row.
-            column_index (int): Index of the column.
-            style (Style): Style to apply.
-            width (int): Width of the cell.
-            cursor (bool): Is this cell affected by cursor highlighting?
-            hover (bool): Is this cell affected by hover cursor highlighting?
->>>>>>> c214ca36
+            cursor: Is this cell affected by cursor highlighting?
+            hover: Is this cell affected by hover cursor highlighting?
 
         Returns:
             A list of segments per line.
@@ -686,17 +626,11 @@
         """Render a row in to lines for each cell.
 
         Args:
-<<<<<<< HEAD
             row_index: Index of the row.
             line_no: Line number (on screen, 0 is top)
             base_style: Base style of row.
-=======
-            row_index (int): Index of the row.
-            line_no (int): Line number (on screen, 0 is top)
-            base_style (Style): Base style of row.
-            cursor_location (Coordinate): The location of the cursor in the DataTable.
-            hover_location (Coordinate): The location of the hover cursor in the DataTable.
->>>>>>> c214ca36
+            cursor_location: The location of the cursor in the DataTable.
+            hover_location: The location of the hover cursor in the DataTable.
 
         Returns:
             Lines for fixed cells, and Lines for scrollable cells.
