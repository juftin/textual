from __future__ import annotations

import functools
from dataclasses import dataclass, field
from itertools import chain, zip_longest
<<<<<<< HEAD
from operator import itemgetter
from typing import (
    ClassVar,
    Generic,
    Iterable,
    TypeVar,
    cast,
    NamedTuple,
    Callable,
    Sequence,
    Any,
)
=======
from typing import Generic, Iterable, cast
from typing_extensions import ClassVar, TypeVar, Literal
>>>>>>> a6d7747f

import rich.repr
from rich.console import RenderableType
from rich.padding import Padding
from rich.protocol import is_renderable
from rich.segment import Segment
from rich.style import Style
from rich.text import Text, TextType

from .. import events, messages
from .._cache import LRUCache
from .._segment_tools import line_crop
from .._two_way_dict import TwoWayDict
from .._types import SegmentLines
<<<<<<< HEAD
from .._typing import Literal, TypeAlias
=======
>>>>>>> a6d7747f
from ..binding import Binding, BindingType
from ..coordinate import Coordinate
from ..geometry import Region, Size, Spacing, clamp
from ..message import Message
from ..reactive import Reactive
from ..render import measure
from ..scroll_view import ScrollView
from ..strip import Strip

CellCacheKey: TypeAlias = "tuple[RowKey, ColumnKey, Style, bool, bool, int]"
LineCacheKey: TypeAlias = (
    "tuple[int, int, int, int, Coordinate, Coordinate, Style, CursorType, bool, int]"
)
RowCacheKey: TypeAlias = (
    "tuple[RowKey, int, Style, Coordinate, Coordinate, CursorType, bool, bool, int]"
)
CursorType = Literal["cell", "row", "column", "none"]
CellType = TypeVar("CellType")


class CellDoesNotExist(Exception):
    pass


@functools.total_ordering
class StringKey:
    value: str | None

    def __init__(self, value: str | None = None):
        self.value = value

    def __hash__(self):
        # If a string is supplied, we use the hash of the string. If no string was
        # supplied, we use the default hash to ensure uniqueness amongst instances.
        return hash(self.value) if self.value is not None else id(self)

    def __eq__(self, other: object) -> bool:
        # Strings will match Keys containing the same string value.
        # Otherwise, you'll need to supply the exact same key object.
        return hash(self) == hash(other)

    def __lt__(self, other):
        if isinstance(other, str):
            return self.value < other
        return self.value < other.value


class RowKey(StringKey):
    pass


class ColumnKey(StringKey):
    pass


class CellKey(NamedTuple):
    row_key: RowKey | str
    column_key: ColumnKey | str


def default_cell_formatter(obj: object) -> RenderableType | None:
    """Format a cell in to a renderable.

    Args:
        obj: Data for a cell.

    Returns:
        A renderable or None if the object could not be rendered.
    """
    if isinstance(obj, str):
        return Text.from_markup(obj)
    if not is_renderable(obj):
        return None
    return cast(RenderableType, obj)


@dataclass
class Column:
    """Table column."""

    key: ColumnKey
    label: Text
    width: int = 0
    visible: bool = False

    content_width: int = 0
    auto_width: bool = False

    @property
    def render_width(self) -> int:
        """int: Width in cells, required to render a column."""
        # +2 is to account for space padding either side of the cell
        if self.auto_width:
            return self.content_width + 2
        else:
            return self.width + 2


@dataclass
class Row:
    """Table row."""

    key: RowKey
    height: int
    cell_renderables: list[RenderableType] = field(default_factory=list)


class DataTable(ScrollView, Generic[CellType], can_focus=True):
    """A tabular widget that contains data."""

    BINDINGS: ClassVar[list[BindingType]] = [
        Binding("enter", "select_cursor", "Select", show=False),
        Binding("up", "cursor_up", "Cursor Up", show=False),
        Binding("down", "cursor_down", "Cursor Down", show=False),
        Binding("right", "cursor_right", "Cursor Right", show=False),
        Binding("left", "cursor_left", "Cursor Left", show=False),
    ]
    """
    | Key(s) | Description |
    | :- | :- |
    | enter | Select cells under the cursor. |
    | up | Move the cursor up. |
    | down | Move the cursor down. |
    | right | Move the cursor right. |
    | left | Move the cursor left. |
    """

    COMPONENT_CLASSES: ClassVar[set[str]] = {
        "datatable--header",
        "datatable--cursor-fixed",
        "datatable--highlight-fixed",
        "datatable--fixed",
        "datatable--odd-row",
        "datatable--even-row",
        "datatable--highlight",
        "datatable--cursor",
    }
    """
    | Class | Description |
    | :- | :- |
    | `datatable--cursor` | Target the cursor. |
    | `datatable--cursor-fixed` | Target fixed columns or header under the cursor. |
    | `datatable--even-row` | Target even rows (row indices start at 0). |
    | `datatable--fixed` | Target fixed columns or header. |
    | `datatable--header` | Target the header of the data table. |
    | `datatable--highlight` | Target the highlighted cell(s). |
    | `datatable--highlight-fixed` | Target highlighted and fixed columns or header. |
    | `datatable--odd-row` | Target odd rows (row indices start at 0). |
    """

    DEFAULT_CSS = """
    App.-dark DataTable {
        background:;
    }
    DataTable {
        background: $surface ;
        color: $text;
    }
    DataTable > .datatable--header {
        text-style: bold;
        background: $primary;
        color: $text;
    }
    DataTable > .datatable--fixed {
        text-style: bold;
        background: $primary;
        color: $text;
    }

    DataTable > .datatable--odd-row {

    }

    DataTable > .datatable--even-row {
        background: $primary 10%;
    }

    DataTable >  .datatable--cursor {
        background: $secondary;
        color: $text;
    }

    DataTable > .datatable--cursor-fixed {
        background: $secondary-darken-1;
        color: $text;
    }

    DataTable > .datatable--highlight-fixed {
        background: $secondary 30%;
    }

    .-dark-mode DataTable > .datatable--even-row {
        background: $primary 15%;
    }

    DataTable > .datatable--highlight {
        background: $secondary 20%;
    }
    """

    show_header = Reactive(True)
    fixed_rows = Reactive(0)
    fixed_columns = Reactive(0)
    zebra_stripes = Reactive(False)
    header_height = Reactive(1)
    show_cursor = Reactive(True)
    cursor_type = Reactive("cell")

    cursor_coordinate: Reactive[Coordinate] = Reactive(
        Coordinate(0, 0), repaint=False, always_update=True
    )
    hover_coordinate: Reactive[Coordinate] = Reactive(Coordinate(0, 0), repaint=False)

    class CellHighlighted(Message, bubble=True):
        """Emitted when the cursor moves to highlight a new cell.
        It's only relevant when the `cursor_type` is `"cell"`.
        It's also emitted when the cell cursor is re-enabled (by setting `show_cursor=True`),
        and when the cursor type is changed to `"cell"`. Can be handled using
        `on_data_table_cell_highlighted` in a subclass of `DataTable` or in a parent
        widget in the DOM.

        Attributes:
            value: The value in the highlighted cell.
            coordinate: The coordinate of the highlighted cell.
            cell_key: The key for the highlighted cell.
        """

        def __init__(
            self,
            sender: DataTable,
            value: CellType,
            coordinate: Coordinate,
            cell_key: CellKey,
        ) -> None:
            self.value: CellType = value
            self.coordinate: Coordinate = coordinate
            self.cell_key: CellKey = cell_key
            super().__init__(sender)

        def __rich_repr__(self) -> rich.repr.Result:
            yield "sender", self.sender
            yield "value", self.value
            yield "coordinate", self.coordinate
            yield "cell_key", self.cell_key

    class CellSelected(Message, bubble=True):
        """Emitted by the `DataTable` widget when a cell is selected.
        It's only relevant when the `cursor_type` is `"cell"`. Can be handled using
        `on_data_table_cell_selected` in a subclass of `DataTable` or in a parent
        widget in the DOM.

        Attributes:
            value: The value in the cell that was selected.
            coordinate: The coordinate of the cell that was selected.
            cell_key: The key for the selected cell.
        """

        def __init__(
            self,
            sender: DataTable,
            value: CellType,
            coordinate: Coordinate,
            cell_key: CellKey,
        ) -> None:
            self.value: CellType = value
            self.coordinate: Coordinate = coordinate
            self.cell_key: CellKey = cell_key
            super().__init__(sender)

        def __rich_repr__(self) -> rich.repr.Result:
            yield "sender", self.sender
            yield "value", self.value
            yield "coordinate", self.coordinate
            yield "cell_key", self.cell_key

    class RowHighlighted(Message, bubble=True):
        """Emitted when a row is highlighted. This message is only emitted when the
        `cursor_type` is set to `"row"`. Can be handled using `on_data_table_row_highlighted`
        in a subclass of `DataTable` or in a parent widget in the DOM.

        Attributes:
            cursor_row: The y-coordinate of the cursor that highlighted the row.
            row_key: The key of the row that was highlighted.
        """

        def __init__(self, sender: DataTable, cursor_row: int, row_key: RowKey) -> None:
            self.cursor_row: int = cursor_row
            self.row_key: RowKey = row_key
            super().__init__(sender)

        def __rich_repr__(self) -> rich.repr.Result:
            yield "sender", self.sender
            yield "cursor_row", self.cursor_row
            yield "row_key", self.row_key

    class RowSelected(Message, bubble=True):
        """Emitted when a row is selected. This message is only emitted when the
        `cursor_type` is set to `"row"`. Can be handled using
        `on_data_table_row_selected` in a subclass of `DataTable` or in a parent
        widget in the DOM.

        Attributes:
            cursor_row: The y-coordinate of the cursor that made the selection.
            row_key: The key of the row that was selected.
        """

        def __init__(self, sender: DataTable, cursor_row: int, row_key: RowKey) -> None:
            self.cursor_row: int = cursor_row
            self.row_key: RowKey = row_key
            super().__init__(sender)

        def __rich_repr__(self) -> rich.repr.Result:
            yield "sender", self.sender
            yield "cursor_row", self.cursor_row
            yield "row_key", self.row_key

    class ColumnHighlighted(Message, bubble=True):
        """Emitted when a column is highlighted. This message is only emitted when the
        `cursor_type` is set to `"column"`. Can be handled using
        `on_data_table_column_highlighted` in a subclass of `DataTable` or in a parent
        widget in the DOM.

        Attributes:
            cursor_column: The x-coordinate of the column that was highlighted.
            column_key: The key of the column that was highlighted.
        """

        def __init__(
            self, sender: DataTable, cursor_column: int, column_key: ColumnKey
        ) -> None:
            self.cursor_column: int = cursor_column
            self.column_key = column_key
            super().__init__(sender)

        def __rich_repr__(self) -> rich.repr.Result:
            yield "sender", self.sender
            yield "cursor_column", self.cursor_column
            yield "column_key", self.column_key

    class ColumnSelected(Message, bubble=True):
        """Emitted when a column is selected. This message is only emitted when the
        `cursor_type` is set to `"column"`. Can be handled using
        `on_data_table_column_selected` in a subclass of `DataTable` or in a parent
        widget in the DOM.

        Attributes:
            cursor_column: The x-coordinate of the column that was selected.
            column_key: The key of the column that was selected.
        """

        def __init__(
            self, sender: DataTable, cursor_column: int, column_key: ColumnKey
        ) -> None:
            self.cursor_column: int = cursor_column
            self.column_key = column_key
            super().__init__(sender)

        def __rich_repr__(self) -> rich.repr.Result:
            yield "sender", self.sender
            yield "cursor_column", self.cursor_column
            yield "column_key", self.column_key

    def __init__(
        self,
        *,
        show_header: bool = True,
        fixed_rows: int = 0,
        fixed_columns: int = 0,
        zebra_stripes: bool = False,
        header_height: int = 1,
        show_cursor: bool = True,
        name: str | None = None,
        id: str | None = None,
        classes: str | None = None,
    ) -> None:
        super().__init__(name=name, id=id, classes=classes)
        self.data: dict[RowKey, dict[ColumnKey, CellType]] = {}
        """Contains the cells of the table, indexed by row key and column key.
        The final positioning of a cell on screen cannot be determined solely by this
        structure. Instead, we must check _row_locations and _column_locations to find
        where each cell currently resides in space."""

        self.columns: dict[ColumnKey, Column] = {}
        """Metadata about the columns of the table, indexed by their key."""
        self.rows: dict[RowKey, Row] = {}
        """Metadata about the rows of the table, indexed by their key."""

        # Keep tracking of key -> index for rows/cols. These allow us to retrieve,
        # given a row or column key, the index that row or column is currently present at,
        # and mean that rows and columns are location independent - they can move around
        # without requiring us to modify the underlying data.
        self._row_locations: TwoWayDict[RowKey, int] = TwoWayDict({})
        """Maps row keys to row indices which represent row order."""
        self._column_locations: TwoWayDict[ColumnKey, int] = TwoWayDict({})
        """Maps column keys to column indices which represent column order."""

        self._row_render_cache: LRUCache[
            RowCacheKey, tuple[SegmentLines, SegmentLines]
        ] = LRUCache(1000)
        """For each row (a row can have a height of multiple lines), we maintain a cache
        of the fixed and scrollable lines within that row to minimise how often we need to
        re-render it."""
        self._cell_render_cache: LRUCache[CellCacheKey, SegmentLines] = LRUCache(10000)
        """Cache for individual cells."""
        self._line_cache: LRUCache[LineCacheKey, Strip] = LRUCache(1000)
        """Cache for lines within rows."""

        self._require_update_dimensions: bool = False
        """Set to re-calculate dimensions on idle."""
        self._new_rows: set[RowKey] = set()
        """Tracking newly added rows to be used in re-calculation of dimensions on idle."""
        self._updated_cells: set[CellKey] = set()
        """Track which cells were updated, so that we can refresh them once on idle."""

        self.show_header = show_header
        """Show/hide the header row (the row of column labels)."""
        self.header_height = header_height
        """The height of the header row (the row of column labels)."""
        self.fixed_rows = fixed_rows
        """The number of rows to fix (prevented from scrolling)."""
        self.fixed_columns = fixed_columns
        """The number of columns to fix (prevented from scrolling)."""
        self.zebra_stripes = zebra_stripes
        """Apply zebra-stripe effect on row backgrounds (light, dark, light, dark, ...)."""
        self.show_cursor = show_cursor
        """Show/hide both the keyboard and hover cursor."""
        self._show_hover_cursor = False
        """Used to hide the mouse hover cursor when the user uses the keyboard."""
        self._update_count = 0
        """The number of update operations that have occurred. Used for cache invalidation."""
        self._header_row_key = RowKey()
        """The header is a special row which is not part of the data. This key is used to retrieve it."""

    @property
    def hover_row(self) -> int:
        """The index of the row that the mouse cursor is currently hovering above."""
        return self.hover_coordinate.row

    @property
    def hover_column(self) -> int:
        """The index of the column that the mouse cursor is currently hovering above."""
        return self.hover_coordinate.column

    @property
    def cursor_row(self) -> int:
        """The index of the row that the DataTable cursor is currently on."""
        return self.cursor_coordinate.row

    @property
    def cursor_column(self) -> int:
        """The index of the column that the DataTable cursor is currently on."""
        return self.cursor_coordinate.column

    @property
    def row_count(self) -> int:
        """The number of rows currently present in the DataTable."""
        return len(self.rows)

    @property
    def _y_offsets(self) -> list[tuple[RowKey, int]]:
        """Contains a 2-tuple for each line (not row!) of the DataTable. Given a y-coordinate,
        we can index into this list to find which row that y-coordinate lands on, and the
        y-offset *within* that row. The length of the returned list is therefore the total
        height of all rows within the DataTable."""
        y_offsets: list[tuple[RowKey, int]] = []
        for row in self.ordered_rows:
            row_key = row.key
            row_height = row.height
            y_offsets += [(row_key, y) for y in range(row_height)]
        return y_offsets

    @property
    def _total_row_height(self) -> int:
        """The total height of all rows within the DataTable"""
        return len(self._y_offsets)

    def update_cell(
        self,
        row_key: RowKey | str,
        column_key: ColumnKey | str,
        value: CellType,
        *,
        update_width: bool = False,
    ) -> None:
        """Update the content inside the cell with the specified row key
        and column key.

        Args:
            row_key: The key identifying the row.
            column_key: The key identifying the column.
            value: The new value to put inside the cell.
            update_width: Whether to resize the column width to accommodate
                for the new cell content.

        Raises:
            CellDoesNotExist: When the supplied `row_key` and `column_key`
                cannot be found in the table.
        """
        try:
            self.data[row_key][column_key] = value
        except KeyError:
            raise CellDoesNotExist(
                f"No cell exists for row_key={row_key!r}, column_key={column_key!r}."
            ) from None
        self._update_count += 1

        # Recalculate widths if necessary
        if update_width:
            self._updated_cells.add(CellKey(row_key, column_key))
            self._require_update_dimensions = True

        self.refresh()

    def update_coordinate(
        self, coordinate: Coordinate, value: CellType, *, update_width: bool = False
    ) -> None:
        """Update the content inside the cell currently occupying the given coordinate.

        Args:
            coordinate: The coordinate to update the cell at.
            value: The new value to place inside the cell.
            update_width: Whether to resize the column width to accommodate
                for the new cell content.
        """
        if not self.is_valid_coordinate(coordinate):
            raise CellDoesNotExist()

        row_key, column_key = self.coordinate_to_cell_key(coordinate)
        self.update_cell(row_key, column_key, value, update_width=update_width)

    def _get_cells_in_column(self, column_key: ColumnKey) -> Iterable[CellType]:
        """For a given column key, return the cells in that column in the
        order they currently appear on screen."""
        for row_metadata in self.ordered_rows:
            row_key = row_metadata.key
            row = self.data.get(row_key)
            yield row.get(column_key)

    def get_value_at(self, coordinate: Coordinate) -> CellType:
        """Get the value from the cell occupying the given coordinate.

        Args:
            coordinate: The coordinate to retrieve the value from.

        Returns:
            The value of the cell at the coordinate.

        Raises:
            CellDoesNotExist: If there is no cell with the given coordinate.
        """
        row_key, column_key = self.coordinate_to_cell_key(coordinate)
        return self.get_cell_value(row_key, column_key)

    def get_cell_value(self, row_key: RowKey, column_key: ColumnKey) -> CellType:
        """Given a row key and column key, return the value of the corresponding cell.

        Args:
            row_key: The row key of the cell.
            column_key: The column key of the cell.

        Returns:
            The value of the cell identified by the row and column keys.
        """
        try:
            cell_value = self.data[row_key][column_key]
        except KeyError:
            raise CellDoesNotExist(
                f"No cell exists for row_key={row_key!r}, column_key={column_key!r}."
            )
        return cell_value

    def _clear_caches(self) -> None:
        self._row_render_cache.clear()
        self._cell_render_cache.clear()
        self._line_cache.clear()
        self._styles_cache.clear()

    def get_row_height(self, row_key: RowKey) -> int:
        """Given a row key, return the height of that row in terminal cells.

        Args:
            row_key: The key of the row.

        Returns:
            The height of the row, measured in terminal character cells.
        """
        if row_key is self._header_row_key:
            return self.header_height
        return self.rows[row_key].height

    async def on_styles_updated(self, message: messages.StylesUpdated) -> None:
        self._clear_caches()
        self.refresh()

    def watch_show_cursor(self, show_cursor: bool) -> None:
        self._clear_caches()
        if show_cursor and self.cursor_type != "none":
            # When we re-enable the cursor, apply highlighting and
            # emit the appropriate [Row|Column|Cell]Highlighted event.
            self._scroll_cursor_into_view(animate=False)
            if self.cursor_type == "cell":
                self._highlight_coordinate(self.cursor_coordinate)
            elif self.cursor_type == "row":
                self._highlight_row(self.cursor_row)
            elif self.cursor_type == "column":
                self._highlight_column(self.cursor_column)

    def watch_show_header(self, show_header: bool) -> None:
        self._clear_caches()

    def watch_fixed_rows(self, fixed_rows: int) -> None:
        self._clear_caches()

    def watch_zebra_stripes(self, zebra_stripes: bool) -> None:
        self._clear_caches()

    def watch_hover_coordinate(self, old: Coordinate, value: Coordinate) -> None:
        self.refresh_coordinate(old)
        self.refresh_coordinate(value)

    def watch_cursor_coordinate(
        self, old_coordinate: Coordinate, new_coordinate: Coordinate
    ) -> None:
        if old_coordinate != new_coordinate:
            # Refresh the old and the new cell, and emit the appropriate
            # message to tell users of the newly highlighted row/cell/column.
            if self.cursor_type == "cell":
                self.refresh_coordinate(old_coordinate)
                self._highlight_coordinate(new_coordinate)
            elif self.cursor_type == "row":
                self.refresh_row(old_coordinate.row)
                self._highlight_row(new_coordinate.row)
            elif self.cursor_type == "column":
                self.refresh_column(old_coordinate.column)
                self._highlight_column(new_coordinate.column)

    def _highlight_coordinate(self, coordinate: Coordinate) -> None:
        """Apply highlighting to the cell at the coordinate, and emit event."""
        self.refresh_coordinate(coordinate)
        try:
            cell_value = self.get_value_at(coordinate)
        except CellDoesNotExist:
            # The cell may not exist e.g. when the table is cleared.
            # In that case, there's nothing for us to do here.
            return
        else:
            cell_key = self.coordinate_to_cell_key(coordinate)
            self.emit_no_wait(
                DataTable.CellHighlighted(
                    self, cell_value, coordinate=coordinate, cell_key=cell_key
                )
            )

    def coordinate_to_cell_key(self, coordinate: Coordinate) -> CellKey:
        """Return the key for the cell currently occupying this coordinate in the DataTable

        Args:
            coordinate: The coordinate to exam the current cell key of.

        Returns:
            The key of the cell currently occupying this coordinate.
        """
        if not self.is_valid_coordinate(coordinate):
            raise CellDoesNotExist(f"No cell exists at {coordinate!r}.")
        row_index, column_index = coordinate
        row_key = self._row_locations.get_key(row_index)
        column_key = self._column_locations.get_key(column_index)
        return CellKey(row_key, column_key)

    def _highlight_row(self, row_index: int) -> None:
        """Apply highlighting to the row at the given index, and emit event."""
        self.refresh_row(row_index)
        is_valid_row = row_index < len(self.data)
        if is_valid_row:
            row_key = self._row_locations.get_key(row_index)
            self.emit_no_wait(DataTable.RowHighlighted(self, row_index, row_key))

    def _highlight_column(self, column_index: int) -> None:
        """Apply highlighting to the column at the given index, and emit event."""
        self.refresh_column(column_index)
        if column_index < len(self.columns):
            column_key = self._column_locations.get_key(column_index)
            self.emit_no_wait(
                DataTable.ColumnHighlighted(self, column_index, column_key)
            )

    def validate_cursor_coordinate(self, value: Coordinate) -> Coordinate:
        return self._clamp_cursor_coordinate(value)

    def _clamp_cursor_coordinate(self, coordinate: Coordinate) -> Coordinate:
        """Clamp a coordinate such that it falls within the boundaries of the table."""
        row, column = coordinate
        row = clamp(row, 0, self.row_count - 1)
        column = clamp(column, self.fixed_columns, len(self.columns) - 1)
        return Coordinate(row, column)

    def watch_cursor_type(self, old: str, new: str) -> None:
        self._set_hover_cursor(False)
        if self.show_cursor:
            self._highlight_cursor()

        # Refresh cells that were previously impacted by the cursor
        # but may no longer be.
        if old == "cell":
            self.refresh_coordinate(self.cursor_coordinate)
        elif old == "row":
            row_index, _ = self.cursor_coordinate
            self.refresh_row(row_index)
        elif old == "column":
            _, column_index = self.cursor_coordinate
            self.refresh_column(column_index)

        self._scroll_cursor_into_view()

    def _highlight_cursor(self) -> None:
        """Applies the appropriate highlighting and raises the appropriate
        [Row|Column|Cell]Highlighted event for the given cursor coordinate
        and cursor type."""
        row_index, column_index = self.cursor_coordinate
        cursor_type = self.cursor_type
        # Apply the highlighting to the newly relevant cells
        if cursor_type == "cell":
            self._highlight_coordinate(self.cursor_coordinate)
        elif cursor_type == "row":
            self._highlight_row(row_index)
        elif cursor_type == "column":
            self._highlight_column(column_index)

    def _update_column_widths(self, updated_cells: set[CellKey]) -> None:
        for row_key, column_key in updated_cells:
            column = self.columns.get(column_key)
            console = self.app.console
            label_width = measure(console, column.label, 1)
            content_width = column.content_width
            cell_value = self.data[row_key][column_key]

            new_content_width = measure(console, cell_value, 1)

            if new_content_width < content_width:
                cells_in_column = self._get_cells_in_column(column_key)
                cell_widths = [measure(console, cell, 1) for cell in cells_in_column]
                column.content_width = max([*cell_widths, label_width])
            else:
                column.content_width = max(new_content_width, label_width)

    def _update_dimensions(self, new_rows: Iterable[RowKey]) -> None:
        """Called to recalculate the virtual (scrollable) size."""
        for row_key in new_rows:
            row_index = self._row_locations.get(row_key)
            if row_index is None:
                continue
            for column, renderable in zip(
                self.ordered_columns, self._get_row_renderables(row_index)
            ):
                content_width = measure(self.app.console, renderable, 1)
                column.content_width = max(column.content_width, content_width)

        self._clear_caches()
        total_width = sum(column.render_width for column in self.columns.values())
        header_height = self.header_height if self.show_header else 0
        self.virtual_size = Size(
            total_width,
            self._total_row_height + header_height,
        )

    def _get_cell_region(self, coordinate: Coordinate) -> Region:
        """Get the region of the cell at the given spatial coordinate."""
        if not self.is_valid_coordinate(coordinate):
            return Region(0, 0, 0, 0)

        row_index, column_index = coordinate
        row_key = self._row_locations.get_key(row_index)
        row = self.rows[row_key]

        # The x-coordinate of a cell is the sum of widths of cells to the left.
        x = sum(column.render_width for column in self.ordered_columns[:column_index])
        column_key = self._column_locations.get_key(column_index)
        width = self.columns[column_key].render_width
        height = row.height
        y = sum(ordered_row.height for ordered_row in self.ordered_rows[:row_index])
        if self.show_header:
            y += self.header_height
        cell_region = Region(x, y, width, height)
        return cell_region

    def _get_row_region(self, row_index: int) -> Region:
        """Get the region of the row at the given index."""
        if not self.is_valid_row_index(row_index):
            return Region(0, 0, 0, 0)

        rows = self.rows
        row_key = self._row_locations.get_key(row_index)
        row = rows[row_key]
        row_width = sum(column.render_width for column in self.columns.values())
        y = sum(ordered_row.height for ordered_row in self.ordered_rows[:row_index])
        if self.show_header:
            y += self.header_height
        row_region = Region(0, y, row_width, row.height)
        return row_region

    def _get_column_region(self, column_index: int) -> Region:
        """Get the region of the column at the given index."""
        if not self.is_valid_column_index(column_index):
            return Region(0, 0, 0, 0)

        columns = self.columns
        x = sum(column.render_width for column in self.ordered_columns[:column_index])
        column_key = self._column_locations.get_key(column_index)
        width = columns[column_key].render_width
        header_height = self.header_height if self.show_header else 0
        height = self._total_row_height + header_height
        full_column_region = Region(x, 0, width, height)
        return full_column_region

    def clear(self, columns: bool = False) -> None:
        """Clear the table.

        Args:
            columns: Also clear the columns. Defaults to False.
        """
        self._clear_caches()
        self._y_offsets.clear()
        self.data.clear()
        self.rows.clear()
        if columns:
            self.columns.clear()
        self._require_update_dimensions = True
        self.cursor_coordinate = Coordinate(0, 0)
        self.hover_coordinate = Coordinate(0, 0)
        self.refresh()

    def add_column(
        self, label: TextType, *, width: int | None = None, key: str | None = None
    ) -> ColumnKey:
        """Add a column to the table.

        Args:
            label: A str or Text object containing the label (shown top of column).
            width: Width of the column in cells or None to fit content. Defaults to None.
            key: A key which uniquely identifies this column. If None, it will be generated for you. Defaults to None.

        Returns:
            Uniquely identifies this column. Can be used to retrieve this column regardless
                of its current location in the DataTable (it could have moved after being added
                due to sorting or insertion/deletion of other columns).
        """
        column_key = ColumnKey(key)
        column_index = len(self.columns)
        content_width = measure(self.app.console, label, 1)
        if width is None:
            column = Column(
                column_key,
                label,
                content_width,
                content_width=content_width,
                auto_width=True,
            )
        else:
            column = Column(
                column_key,
                label,
                width,
                content_width=content_width,
            )

        self.columns[column_key] = column
        self._column_locations[column_key] = column_index
        self._require_update_dimensions = True
        self.check_idle()

        return column_key

    def add_row(
        self, *cells: CellType, height: int = 1, key: str | None = None
    ) -> RowKey:
        """Add a row at the bottom of the DataTable.

        Args:
            *cells: Positional arguments should contain cell data.
            height: The height of a row (in lines). Defaults to 1.
            key: A key which uniquely identifies this row. If None, it will be generated for you. Defaults to None.

        Returns:
            Uniquely identifies this row. Can be used to retrieve this row regardless
                of its current location in the DataTable (it could have moved after being added
                due to sorting or insertion/deletion of other rows).
        """
        row_index = self.row_count
        row_key = RowKey(key)

        # TODO: If there are no columns, do we generate them here?
        #  If we don't do this, users will be required to call add_column(s)
        #  Before they call add_row.

        # Map the key of this row to its current index
        self._row_locations[row_key] = row_index
        self.data[row_key] = {
            column.key: cell
            for column, cell in zip_longest(self.ordered_columns, cells)
        }
        self.rows[row_key] = Row(row_key, height)
        self._new_rows.add(row_key)
        self._require_update_dimensions = True
        self.cursor_coordinate = self.cursor_coordinate

        # If a position has opened for the cursor to appear, where it previously
        # could not (e.g. when there's no data in the table), then a highlighted
        # event is emitted, since there's now a highlighted cell when there wasn't
        # before.
        cell_now_available = self.row_count == 1 and len(self.columns) > 0
        visible_cursor = self.show_cursor and self.cursor_type != "none"
        if cell_now_available and visible_cursor:
            self._highlight_cursor()

        self.check_idle()
        return row_key

    def add_columns(self, *labels: TextType) -> list[ColumnKey]:
        """Add a number of columns.

        Args:
            *labels: Column headers.

        Returns:
            A list of the keys for the columns that were added. See
                the `add_column` method docstring for more information on how
                these keys are used.
        """
        column_keys = []
        for label in labels:
            column_key = self.add_column(label, width=None)
            column_keys.append(column_key)
        return column_keys

    def add_rows(self, rows: Iterable[Iterable[CellType]]) -> list[RowKey]:
        """Add a number of rows at the bottom of the DataTable.

        Args:
            rows: Iterable of rows. A row is an iterable of cells.

        Returns:
            A list of the keys for the rows that were added. See
                the `add_row` method docstring for more information on how
                these keys are used.
        """
        row_keys = []
        for row in rows:
            row_key = self.add_row(*row)
            row_keys.append(row_key)
        return row_keys

    def on_idle(self) -> None:
        """Runs when the message pump is empty. We use this for
        some expensive calculations like re-computing dimensions of the
        whole DataTable and re-computing column widths after some cells
        have been updated. This is more efficient in the case of high
        frequency updates, ensuring we only do expensive computations once."""
        if self._require_update_dimensions:
            # Add the new rows *before* updating the column widths, since
            # cells in a new row may influence the final width of a column
            self._require_update_dimensions = False
            new_rows = self._new_rows.copy()
            self._new_rows.clear()
            self._update_dimensions(new_rows)

        if self._updated_cells:
            # Cell contents have already been updated at this point.
            # Now we only need to worry about measuring column widths.
            updated_columns = self._updated_cells.copy()
            self._updated_cells.clear()
            self._update_column_widths(updated_columns)

    def refresh_coordinate(self, coordinate: Coordinate) -> None:
        """Refresh the cell at a coordinate.

        Args:
            coordinate: The coordinate to refresh.
        """
        if not self.is_valid_coordinate(coordinate):
            return
        region = self._get_cell_region(coordinate)
        self._refresh_region(region)

    def refresh_row(self, row_index: int) -> None:
        """Refresh the row at the given index.

        Args:
            row_index: The index of the row to refresh.
        """
        if not self.is_valid_row_index(row_index):
            return

        region = self._get_row_region(row_index)
        self._refresh_region(region)

    def refresh_column(self, column_index: int) -> None:
        """Refresh the column at the given index.

        Args:
            column_index: The index of the column to refresh.
        """
        if not self.is_valid_column_index(column_index):
            return

        region = self._get_column_region(column_index)
        self._refresh_region(region)

    def _refresh_region(self, region: Region) -> None:
        """Refresh a region of the DataTable, if it's visible within
        the window. This method will translate the region to account
        for scrolling."""
        if not self.window_region.overlaps(region):
            return
        region = region.translate(-self.scroll_offset)
        self.refresh(region)

    def is_valid_row_index(self, row_index: int) -> bool:
        """Return a boolean indicating whether the row_index is within table bounds.

        Args:
            row_index: The row index to check.

        Returns:
            True if the row index is within the bounds of the table.
        """
        return 0 <= row_index < len(self.rows)

    def is_valid_column_index(self, column_index: int) -> bool:
        """Return a boolean indicating whether the column_index is within table bounds.

        Args:
            column_index: The column index to check.

        Returns:
            True if the column index is within the bounds of the table.
        """
        return 0 <= column_index < len(self.columns)

    def is_valid_coordinate(self, coordinate: Coordinate) -> bool:
        """Return a boolean indicating whether the given coordinate is within table bounds.

        Args:
            coordinate: The coordinate to validate.

        Returns:
            True if the coordinate is within the bounds of the table.
        """
        row_index, column_index = coordinate
        return self.is_valid_row_index(row_index) and self.is_valid_column_index(
            column_index
        )

    @property
    def ordered_columns(self) -> list[Column]:
        """The list of Columns in the DataTable, ordered as they currently appear on screen."""
        column_indices = range(len(self.columns))
        column_keys = [
            self._column_locations.get_key(index) for index in column_indices
        ]
        ordered_columns = [self.columns.get(key) for key in column_keys]
        return ordered_columns

    @property
    def ordered_rows(self) -> list[Row]:
        """The list of Rows in the DataTable, ordered as they currently appear on screen."""
        row_indices = range(self.row_count)
        ordered_rows = []
        for row_index in row_indices:
            row_key = self._row_locations.get_key(row_index)
            row = self.rows.get(row_key)
            ordered_rows.append(row)
        return ordered_rows

    def _get_row_renderables(self, row_index: int) -> list[RenderableType]:
        """Get renderables for the row currently at the given row index.

        Args:
            row_index: Index of the row.

        Returns:
            List of renderables
        """

        # TODO:  We have quite a few back and forward key/index conversions, could probably reduce them
        ordered_columns = self.ordered_columns
        if row_index == -1:
            row = [column.label for column in ordered_columns]
            return row

        # Ensure we order the cells in the row based on current column ordering
        row_key = self._row_locations.get_key(row_index)
        cell_mapping: dict[ColumnKey, CellType] = self.data.get(row_key)

        ordered_row: list[CellType] = []
        for column in ordered_columns:
            cell = cell_mapping[column.key]
            ordered_row.append(cell)

        empty = Text()
        return [
            Text() if datum is None else default_cell_formatter(datum) or empty
            for datum, _ in zip_longest(ordered_row, range(len(self.columns)))
        ]

    def _render_cell(
        self,
        row_index: int,
        column_index: int,
        style: Style,
        width: int,
        cursor: bool = False,
        hover: bool = False,
    ) -> SegmentLines:
        """Render the given cell.

        Args:
            row_index: Index of the row.
            column_index: Index of the column.
            style: Style to apply.
            width: Width of the cell.
            cursor: Is this cell affected by cursor highlighting?
            hover: Is this cell affected by hover cursor highlighting?

        Returns:
            A list of segments per line.
        """
        is_header_row = row_index == -1

        # The header row *and* fixed columns both have a different style (blue bg)
        is_fixed_style = is_header_row or column_index < self.fixed_columns
        show_cursor = self.show_cursor

        if hover and show_cursor and self._show_hover_cursor:
            style += self.get_component_styles("datatable--highlight").rich_style
            if is_fixed_style:
                # Apply subtle variation in style for the fixed (blue background by
                # default) rows and columns affected by the cursor, to ensure we can
                # still differentiate between the labels and the data.
                style += self.get_component_styles(
                    "datatable--highlight-fixed"
                ).rich_style

        if cursor and show_cursor:
            style += self.get_component_styles("datatable--cursor").rich_style
            if is_fixed_style:
                style += self.get_component_styles("datatable--cursor-fixed").rich_style

        row_key = self._row_locations.get_key(row_index)
        column_key = self._column_locations.get_key(column_index)
        cell_cache_key = (row_key, column_key, style, cursor, hover, self._update_count)
        if cell_cache_key not in self._cell_render_cache:
            if not is_header_row:
                style += Style.from_meta({"row": row_index, "column": column_index})
            height = self.header_height if is_header_row else self.rows[row_key].height
            cell = self._get_row_renderables(row_index)[column_index]
            lines = self.app.console.render_lines(
                Padding(cell, (0, 1)),
                self.app.console.options.update_dimensions(width, height),
                style=style,
            )
            self._cell_render_cache[cell_cache_key] = lines
        return self._cell_render_cache[cell_cache_key]

    def _render_line_in_row(
        self,
        row_key: RowKey,
        line_no: int,
        base_style: Style,
        cursor_location: Coordinate,
        hover_location: Coordinate,
    ) -> tuple[SegmentLines, SegmentLines]:
        """Render a single line from a row in the DataTable.

        Args:
            row_key: The identifying key for this row.
            line_no: Line number (y-coordinate) within row. 0 is the first strip of
                cells in the row, line_no=1 is the next line in the row, and so on...
            base_style: Base style of row.
            cursor_location: The location of the cursor in the DataTable.
            hover_location: The location of the hover cursor in the DataTable.

        Returns:
            Lines for fixed cells, and Lines for scrollable cells.
        """
        cursor_type = self.cursor_type
        show_cursor = self.show_cursor

        cache_key = (
            row_key,
            line_no,
            base_style,
            cursor_location,
            hover_location,
            cursor_type,
            show_cursor,
            self._show_hover_cursor,
            self._update_count,
        )

        if cache_key in self._row_render_cache:
            return self._row_render_cache[cache_key]

        def _should_highlight(
            cursor_location: Coordinate,
            cell_location: Coordinate,
            cursor_type: CursorType,
        ) -> bool:
            """Determine whether we should highlight a cell given the location
            of the cursor, the location of the cell, and the type of cursor that
            is currently active."""
            if cursor_type == "cell":
                return cursor_location == cell_location
            elif cursor_type == "row":
                cursor_row, _ = cursor_location
                cell_row, _ = cell_location
                return cursor_row == cell_row
            elif cursor_type == "column":
                _, cursor_column = cursor_location
                _, cell_column = cell_location
                return cursor_column == cell_column
            else:
                return False

        row_index = self._row_locations.get(row_key, -1)
        render_cell = self._render_cell
        if self.fixed_columns:
            fixed_style = self.get_component_styles("datatable--fixed").rich_style
            fixed_style += Style.from_meta({"fixed": True})
            fixed_row = []
            for column_index, column in enumerate(
                self.ordered_columns[: self.fixed_columns]
            ):
                cell_location = Coordinate(row_index, column_index)
                fixed_cell_lines = render_cell(
                    row_index,
                    column_index,
                    fixed_style,
                    column.render_width,
                    cursor=_should_highlight(
                        cursor_location, cell_location, cursor_type
                    ),
                    hover=_should_highlight(hover_location, cell_location, cursor_type),
                )[line_no]
                fixed_row.append(fixed_cell_lines)
        else:
            fixed_row = []

        is_header_row = row_key is self._header_row_key
        if is_header_row:
            row_style = self.get_component_styles("datatable--header").rich_style
        else:
            if self.zebra_stripes:
                component_row_style = (
                    "datatable--odd-row" if row_index % 2 else "datatable--even-row"
                )
                row_style = self.get_component_styles(component_row_style).rich_style
            else:
                row_style = base_style

        scrollable_row = []
        for column_index, column in enumerate(self.ordered_columns):
            cell_location = Coordinate(row_index, column_index)
            cell_lines = render_cell(
                row_index,
                column_index,
                row_style,
                column.render_width,
                cursor=_should_highlight(cursor_location, cell_location, cursor_type),
                hover=_should_highlight(hover_location, cell_location, cursor_type),
            )[line_no]
            scrollable_row.append(cell_lines)

        row_pair = (fixed_row, scrollable_row)
        self._row_render_cache[cache_key] = row_pair
        return row_pair

    def _get_offsets(self, y: int) -> tuple[RowKey, int]:
        """Get row key and line offset for a given line.

        Args:
            y: Y coordinate relative to DataTable top.

        Returns:
            Row key and line (y) offset within cell.
        """
        header_height = self.header_height
        y_offsets = self._y_offsets
        if self.show_header:
            if y < header_height:
                return self._header_row_key, y
            y -= header_height
        if y > len(y_offsets):
            raise LookupError("Y coord {y!r} is greater than total height")

        return y_offsets[y]

    def _render_line(self, y: int, x1: int, x2: int, base_style: Style) -> Strip:
        """Render a (possibly cropped) line in to a Strip (a list of segments
            representing a horizontal line).

        Args:
            y: Y coordinate of line
            x1: X start crop.
            x2: X end crop (exclusive).
            base_style: Style to apply to line.

        Returns:
            The Strip which represents this cropped line.
        """

        width = self.size.width

        try:
            row_key, y_offset_in_row = self._get_offsets(y)
        except LookupError:
            return Strip.blank(width, base_style)

        cache_key = (
            y,
            x1,
            x2,
            width,
            self.cursor_coordinate,
            self.hover_coordinate,
            base_style,
            self.cursor_type,
            self._show_hover_cursor,
            self._update_count,
        )
        if cache_key in self._line_cache:
            return self._line_cache[cache_key]

        fixed, scrollable = self._render_line_in_row(
            row_key,
            y_offset_in_row,
            base_style,
            cursor_location=self.cursor_coordinate,
            hover_location=self.hover_coordinate,
        )
        fixed_width = sum(
            column.render_width for column in self.ordered_columns[: self.fixed_columns]
        )

        fixed_line: list[Segment] = list(chain.from_iterable(fixed)) if fixed else []
        scrollable_line: list[Segment] = list(chain.from_iterable(scrollable))

        segments = fixed_line + line_crop(scrollable_line, x1 + fixed_width, x2, width)
        strip = Strip(segments).adjust_cell_length(width, base_style).simplify()

        self._line_cache[cache_key] = strip
        return strip

    def render_line(self, y: int) -> Strip:
        width, height = self.size
        scroll_x, scroll_y = self.scroll_offset

        fixed_row_keys: list[RowKey] = [
            self._row_locations.get_key(row_index)
            for row_index in range(self.fixed_rows)
        ]

        fixed_rows_height = sum(
            self.get_row_height(row_key) for row_key in fixed_row_keys
        )
        if self.show_header:
            fixed_rows_height += self.get_row_height(self._header_row_key)

        if y >= fixed_rows_height:
            y += scroll_y

        return self._render_line(y, scroll_x, scroll_x + width, self.rich_style)

    def on_mouse_move(self, event: events.MouseMove):
        """If the hover cursor is visible, display it by extracting the row
        and column metadata from the segments present in the cells."""
        self._set_hover_cursor(True)
        meta = event.style.meta
        if meta and self.show_cursor and self.cursor_type != "none":
            try:
                self.hover_coordinate = Coordinate(meta["row"], meta["column"])
            except KeyError:
                pass

    def _get_fixed_offset(self) -> Spacing:
        """Calculate the "fixed offset", that is the space to the top and left
        that is occupied by fixed rows and columns respectively. Fixed rows and columns
        are rows and columns that do not participate in scrolling."""
        top = self.header_height if self.show_header else 0
        top += sum(
            self.rows[self._row_locations.get_key(row_index)].height
            for row_index in range(self.fixed_rows)
            if row_index in self.rows
        )
        left = sum(
            column.render_width for column in self.ordered_columns[: self.fixed_columns]
        )
        return Spacing(top, 0, 0, left)

    def sort(
        self,
        *columns: ColumnKey | str,
        reverse: bool = False,
    ) -> None:
        def sort_by_column_keys(
            row: tuple[RowKey, dict[ColumnKey | str, CellType]]
        ) -> Any:
            _, row_data = row
            return itemgetter(*columns)(row_data)

        ordered_rows = sorted(
            self.data.items(), key=sort_by_column_keys, reverse=reverse
        )
        self._row_locations = TwoWayDict(
            {key: new_index for new_index, (key, _) in enumerate(ordered_rows)}
        )
        self._update_count += 1
        self.refresh()

    def _scroll_cursor_into_view(self, animate: bool = False) -> None:
        """When the cursor is at a boundary of the DataTable and moves out
        of view, this method handles scrolling to ensure it remains visible."""
        fixed_offset = self._get_fixed_offset()
        top, _, _, left = fixed_offset

        if self.cursor_type == "row":
            x, y, width, height = self._get_row_region(self.cursor_row)
            region = Region(int(self.scroll_x) + left, y, width - left, height)
        elif self.cursor_type == "column":
            x, y, width, height = self._get_column_region(self.cursor_column)
            region = Region(x, int(self.scroll_y) + top, width, height - top)
        else:
            region = self._get_cell_region(self.cursor_coordinate)

        self.scroll_to_region(region, animate=animate, spacing=fixed_offset)

    def _set_hover_cursor(self, active: bool) -> None:
        """Set whether the hover cursor (the faint cursor you see when you
        hover the mouse cursor over a cell) is visible or not. Typically,
        when you interact with the keyboard, you want to switch the hover
        cursor off.

        Args:
            active: Display the hover cursor.
        """
        self._show_hover_cursor = active
        cursor_type = self.cursor_type
        if cursor_type == "column":
            self.refresh_column(self.hover_column)
        elif cursor_type == "row":
            self.refresh_row(self.hover_row)
        elif cursor_type == "cell":
            self.refresh_coordinate(self.hover_coordinate)

    def on_click(self, event: events.Click) -> None:
        self._set_hover_cursor(True)
        if self.show_cursor and self.cursor_type != "none":
            # Only emit selection events if there is a visible row/col/cell cursor.
            meta = self.get_style_at(event.x, event.y).meta
            if meta:
                self.cursor_coordinate = Coordinate(meta["row"], meta["column"])
                self._emit_selected_message()
                self._scroll_cursor_into_view(animate=True)
                event.stop()

    def action_cursor_up(self) -> None:
        self._set_hover_cursor(False)
        cursor_type = self.cursor_type
        if self.show_cursor and (cursor_type == "cell" or cursor_type == "row"):
            self.cursor_coordinate = self.cursor_coordinate.up()
            self._scroll_cursor_into_view()
        else:
            # If the cursor doesn't move up (e.g. column cursor can't go up),
            # then ensure that we instead scroll the DataTable.
            super().action_scroll_up()

    def action_cursor_down(self) -> None:
        self._set_hover_cursor(False)
        cursor_type = self.cursor_type
        if self.show_cursor and (cursor_type == "cell" or cursor_type == "row"):
            self.cursor_coordinate = self.cursor_coordinate.down()
            self._scroll_cursor_into_view()
        else:
            super().action_scroll_down()

    def action_cursor_right(self) -> None:
        self._set_hover_cursor(False)
        cursor_type = self.cursor_type
        if self.show_cursor and (cursor_type == "cell" or cursor_type == "column"):
            self.cursor_coordinate = self.cursor_coordinate.right()
            self._scroll_cursor_into_view(animate=True)
        else:
            super().action_scroll_right()

    def action_cursor_left(self) -> None:
        self._set_hover_cursor(False)
        cursor_type = self.cursor_type
        if self.show_cursor and (cursor_type == "cell" or cursor_type == "column"):
            self.cursor_coordinate = self.cursor_coordinate.left()
            self._scroll_cursor_into_view(animate=True)
        else:
            super().action_scroll_left()

    def action_select_cursor(self) -> None:
        self._set_hover_cursor(False)
        if self.show_cursor and self.cursor_type != "none":
            self._emit_selected_message()

    def _emit_selected_message(self):
        """Emit the appropriate message for a selection based on the `cursor_type`."""
        cursor_coordinate = self.cursor_coordinate
        cursor_type = self.cursor_type
        cell_key = self.coordinate_to_cell_key(cursor_coordinate)
        if cursor_type == "cell":
            self.emit_no_wait(
                DataTable.CellSelected(
                    self,
                    self.get_value_at(cursor_coordinate),
                    coordinate=cursor_coordinate,
                    cell_key=cell_key,
                )
            )
        elif cursor_type == "row":
            row_index, _ = cursor_coordinate
            row_key, _ = cell_key
            self.emit_no_wait(DataTable.RowSelected(self, row_index, row_key))
        elif cursor_type == "column":
            _, column_index = cursor_coordinate
            _, column_key = cell_key
            self.emit_no_wait(DataTable.ColumnSelected(self, column_index, column_key))<|MERGE_RESOLUTION|>--- conflicted
+++ resolved
@@ -3,7 +3,6 @@
 import functools
 from dataclasses import dataclass, field
 from itertools import chain, zip_longest
-<<<<<<< HEAD
 from operator import itemgetter
 from typing import (
     ClassVar,
@@ -12,14 +11,8 @@
     TypeVar,
     cast,
     NamedTuple,
-    Callable,
-    Sequence,
     Any,
 )
-=======
-from typing import Generic, Iterable, cast
-from typing_extensions import ClassVar, TypeVar, Literal
->>>>>>> a6d7747f
 
 import rich.repr
 from rich.console import RenderableType
@@ -34,10 +27,7 @@
 from .._segment_tools import line_crop
 from .._two_way_dict import TwoWayDict
 from .._types import SegmentLines
-<<<<<<< HEAD
 from .._typing import Literal, TypeAlias
-=======
->>>>>>> a6d7747f
 from ..binding import Binding, BindingType
 from ..coordinate import Coordinate
 from ..geometry import Region, Size, Spacing, clamp
