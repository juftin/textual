--- conflicted
+++ resolved
@@ -1,10 +1,7 @@
 from __future__ import annotations
 
-<<<<<<< HEAD
 from asyncio import Lock, wait
-=======
 from asyncio import Lock, create_task, wait
->>>>>>> 4c8af53a
 from collections import Counter
 from fractions import Fraction
 from itertools import islice
