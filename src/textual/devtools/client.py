--- conflicted
+++ resolved
@@ -1,12 +1,6 @@
 from __future__ import annotations
 
 import asyncio
-<<<<<<< HEAD
-import base64
-from time import time
-=======
-import datetime
->>>>>>> 01ac3dd1
 import inspect
 import json
 import msgpack
@@ -253,11 +247,5 @@
         Returns:
             bytes: The Segment list pickled with the latest protocol.
         """
-<<<<<<< HEAD
-        pickled = pickle.dumps(segments, protocol=pickle.HIGHEST_PROTOCOL)
-        encoded = base64.b64encode(pickled)
-        return str(encoded, encoding="utf-8")
-=======
         pickled = pickle.dumps(segments, protocol=4)
-        return pickled
->>>>>>> 01ac3dd1
+        return pickled