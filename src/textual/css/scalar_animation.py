--- conflicted
+++ resolved
@@ -2,12 +2,8 @@
 
 from typing import TYPE_CHECKING, Callable
 
-<<<<<<< HEAD
-from ..geometry import Offset, clamp
-=======
 from .._types import CallbackType
 from ..geometry import Offset
->>>>>>> db216d15
 from .._animator import Animation
 from .scalar import ScalarOffset
 from .._animator import EasingFunction
@@ -29,12 +25,7 @@
         duration: float | None,
         speed: float | None,
         easing: EasingFunction,
-<<<<<<< HEAD
-        delay: float = 0.0,
-        on_complete: Callable[[], None] | None = None,
-=======
         on_complete: CallbackType | None = None,
->>>>>>> db216d15
     ):
         assert (
             speed is not None or duration is not None
@@ -45,10 +36,6 @@
         self.attribute = attribute
         self.final_value = value
         self.easing = easing
-<<<<<<< HEAD
-        self.delay = delay
-=======
->>>>>>> db216d15
         self.on_complete = on_complete
 
         size = widget.outer_size
@@ -65,7 +52,8 @@
             self.duration = duration
 
     def __call__(self, time: float) -> bool:
-        factor = clamp((time - self.start_time - self.delay) / self.duration, 0.0, 1.0)
+
+        factor = min(1.0, (time - self.start_time) / self.duration)
         eased_factor = self.easing(factor)
 
         if eased_factor >= 1:
