from rich.console import RenderableType
from rich.style import Style
from rich.syntax import Syntax
from rich.text import Text

from textual.app import App
from textual.reactive import Reactive
from textual.widget import Widget
from textual.widgets import Static

CODE = '''
class Offset(NamedTuple):
    """A point defined by x and y coordinates."""

    x: int = 0
    y: int = 0

    @property
    def is_origin(self) -> bool:
        """Check if the point is at the origin (0, 0)"""
        return self == (0, 0)

    def __bool__(self) -> bool:
        return self != (0, 0)

    def __add__(self, other: object) -> Offset:
        if isinstance(other, tuple):
            _x, _y = self
            x, y = other
            return Offset(_x + x, _y + y)
        return NotImplemented

    def __sub__(self, other: object) -> Offset:
        if isinstance(other, tuple):
            _x, _y = self
            x, y = other
            return Offset(_x - x, _y - y)
        return NotImplemented

    def __mul__(self, other: object) -> Offset:
        if isinstance(other, (float, int)):
            x, y = self
            return Offset(int(x * other), int(y * other))
        return NotImplemented
'''


lorem_short = """Lorem ipsum dolor sit amet, consectetur adipiscing elit. In velit liber a a a, volutpat nec hendrerit at, faucibus in odio. Aliquam hendrerit nibh sed quam volutpat maximus. Nullam suscipit convallis lorem quis sodales. In tristique lobortis ante et dictum. Ut at finibus ipsum."""
lorem = (
    lorem_short
    + """ In urna dolor, placerat et mi facilisis, congue sollicitudin massa. Phasellus felis turpis, cursus eu lectus et, porttitor malesuada augue. Sed feugiat volutpat velit, sollicitudin fringilla velit bibendum faucibus. Lorem ipsum dolor sit amet, consectetur adipiscing elit. In velit libero, volutpat nec hendrerit at, faucibus in odio. Aliquam hendrerit nibh sed quam volutpat maximus. Nullam suscipit convallis lorem quis sodales. In tristique lobortis ante et dictum. Ut at finibus ipsum. In urna dolor, placerat et mi facilisis, congue sollicitudin massa. Phasellus felis turpis, cursus eu lectus et, porttitor malesuada augue. Sed feugiat volutpat velit, sollicitudin fringilla velit bibendum faucibus. """
)

lorem_short_text = Text.from_markup(lorem_short)
lorem_long_text = Text.from_markup(lorem * 2)


class TweetHeader(Widget):
    def render(self) -> RenderableType:
        return Text("Lorem Impsum", justify="center")


class TweetBody(Widget):
    short_lorem = Reactive(False)

    def render(self) -> Text:
        return lorem_short_text if self.short_lorem else lorem_long_text


class Tweet(Widget):
    pass


class OptionItem(Widget):
    def render(self) -> Text:
        return Text("Option")


class Error(Widget):
    def render(self) -> Text:
        return Text("This is an error message", justify="center")


class Warning(Widget):
    def render(self) -> Text:
        return Text("This is a warning message", justify="center")


class Success(Widget):
    def render(self) -> Text:
        return Text("This is a success message", justify="center")


class BasicApp(App, css_path="basic.css"):
    """A basic app demonstrating CSS"""

    def on_load(self):
        """Bind keys here."""
        self.bind("s", "toggle_class('#sidebar', '-active')")

    def on_mount(self):
        """Build layout here."""

        self.scroll_to_target = Tweet(TweetBody())
        self.mount(
            header=Static(
                Text.from_markup(
                    "[b]This is a [u]Textual[/u] app, running in the terminal"
                ),
            ),
            content=Widget(
                Tweet(TweetBody()),
                Widget(
<<<<<<< HEAD
                    Static(
                        Syntax(CODE, "python", line_numbers=True, indent_guides=True),
                        classes="code",
                    ),
=======
                    Static(Syntax(CODE, "python"), classes="code"),
                    self.scroll_to_target,
>>>>>>> ce1b80af
                    classes="scrollable",
                ),
                Error(),
                Tweet(TweetBody(), classes="scrollbar-size-custom"),
                Warning(),
                Tweet(TweetBody(), classes="scroll-horizontal"),
                Success(),
                Tweet(TweetBody(), classes="scroll-horizontal"),
                Tweet(TweetBody(), classes="scroll-horizontal"),
                Tweet(TweetBody(), classes="scroll-horizontal"),
                Tweet(TweetBody(), classes="scroll-horizontal"),
                Tweet(TweetBody(), classes="scroll-horizontal"),
            ),
            footer=Widget(),
            sidebar=Widget(
                Widget(classes="title"),
                Widget(classes="user"),
                OptionItem(),
                OptionItem(),
                OptionItem(),
                Widget(classes="content"),
            ),
        )

    async def on_key(self, event) -> None:
        await self.dispatch_key(event)

    def key_d(self):
        self.dark = not self.dark

    async def key_q(self):
        await self.shutdown()

    def key_x(self):
        self.panic(self.tree)

    def key_escape(self):
        self.app.bell()

    def key_t(self):
        # Pressing "t" toggles the content of the TweetBody widget, from a long "Lorem ipsum..." to a shorter one.
        tweet_body = self.query("TweetBody").first()
        tweet_body.short_lorem = not tweet_body.short_lorem

    def key_v(self):
        self.get_child(id="content").scroll_to_widget(self.scroll_to_target)

    def key_v(self):
        self.get_child(id="content").scroll_to_widget(self.scroll_to_target)


app = BasicApp()

if __name__ == "__main__":
    app.run()

    from textual.geometry import Region
    from textual.color import Color

    print(Region.intersection.cache_info())
    print(Region.overlaps.cache_info())
    print(Region.union.cache_info())
    print(Region.split_vertical.cache_info())
    print(Region.__contains__.cache_info())
    from textual.css.scalar import Scalar

    print(Scalar.resolve_dimension.cache_info())

    from rich.style import Style

    print(Style._add.cache_info())<|MERGE_RESOLUTION|>--- conflicted
+++ resolved
@@ -111,15 +111,8 @@
             content=Widget(
                 Tweet(TweetBody()),
                 Widget(
-<<<<<<< HEAD
-                    Static(
-                        Syntax(CODE, "python", line_numbers=True, indent_guides=True),
-                        classes="code",
-                    ),
-=======
                     Static(Syntax(CODE, "python"), classes="code"),
                     self.scroll_to_target,
->>>>>>> ce1b80af
                     classes="scrollable",
                 ),
                 Error(),
