from __future__ import annotations

import asyncio

from rich.console import RenderableType

from textual import events
from textual.app import App, ComposeResult
from textual.widget import Widget


class Box(Widget, can_focus=True):
    CSS = "#box {background: blue;}"

    def __init__(
        self, id: str | None = None, classes: str | None = None, *children: Widget
    ):
        super().__init__(*children, id=id, classes=classes)

    def render(self) -> RenderableType:
        return "Box"


class JustABox(App):
    def compose(self) -> ComposeResult:
        self.box = Box()
        yield self.box

    def key_a(self):
        self.animator.animate(
            self.box.styles,
            "opacity",
            value=0.0,
<<<<<<< HEAD
            duration=1.0,
            delay=5.0,
=======
            duration=2.0,
>>>>>>> db216d15
            on_complete=self.box.remove,
        )

    async def on_key(self, event: events.Key) -> None:
        await self.dispatch_key(event)


if __name__ == "__main__":
    app = JustABox(css_path="just_a_box.css", watch_css=True)
    app.run()<|MERGE_RESOLUTION|>--- conflicted
+++ resolved
@@ -31,12 +31,7 @@
             self.box.styles,
             "opacity",
             value=0.0,
-<<<<<<< HEAD
-            duration=1.0,
-            delay=5.0,
-=======
             duration=2.0,
->>>>>>> db216d15
             on_complete=self.box.remove,
         )
 
