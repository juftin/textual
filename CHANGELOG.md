--- conflicted
+++ resolved
@@ -7,15 +7,13 @@
 
 ## [0.8.0] - Unreleased
 
-<<<<<<< HEAD
 ### Fixed 
 
 - Fixed issues with nested auto dimensions https://github.com/Textualize/textual/issues/1402
-=======
+
 ### Added
 
 - Added `textual.actions.SkipAction` exception which can be raised from an action to allow parents to process bindings.
->>>>>>> 552b0cc2
 
 ## [0.7.0] - 2022-12-17
 
