# Change Log

All notable changes to this project will be documented in this file.

The format is based on [Keep a Changelog](http://keepachangelog.com/)
and this project adheres to [Semantic Versioning](http://semver.org/).

<<<<<<< HEAD
## [0.15.0] - Unreleased

### Changed

- Breaking change: changed default behaviour of `Vertical` (see `VerticalScroll`) https://github.com/Textualize/textual/issues/1957
- The default `overflow` style for `Horizontal` was changed to `hidden hidden` https://github.com/Textualize/textual/issues/1957

### Added

- Added `HorizontalScroll` https://github.com/Textualize/textual/issues/1957
- Added `Center` https://github.com/Textualize/textual/issues/1957
- Added `Middle` https://github.com/Textualize/textual/issues/1957
- Added `VerticalScroll` (mimicking the old behaviour of `Vertical`) https://github.com/Textualize/textual/issues/1957

=======
## Unreleased

### Fixed

- Fixed container not resizing when a widget is removed https://github.com/Textualize/textual/issues/2007
- Fixes issue where the horizontal scrollbar would be incorrectly enabled https://github.com/Textualize/textual/pull/2024

### Added

- Added a LoadingIndicator widget https://github.com/Textualize/textual/pull/2018
>>>>>>> 9c5e0336

## [0.14.0] - 2023-03-09

### Changed

- Breaking change: There is now only `post_message` to post events, which is non-async, `post_message_no_wait` was dropped. https://github.com/Textualize/textual/pull/1940
- Breaking change: The Timer class now has just one method to stop it, `Timer.stop` which is non sync https://github.com/Textualize/textual/pull/1940
- Breaking change: Messages don't require a `sender` in their constructor https://github.com/Textualize/textual/pull/1940
- Many messages have grown a `control` property which returns the control they relate to. https://github.com/Textualize/textual/pull/1940
- Updated styling to make it clear DataTable grows horizontally https://github.com/Textualize/textual/pull/1946
- Changed the `Checkbox` character due to issues with Windows Terminal and Windows 10 https://github.com/Textualize/textual/issues/1934
- Changed the `RadioButton` character due to issues with Windows Terminal and Windows 10 and 11 https://github.com/Textualize/textual/issues/1934
- Changed the `Markdown` initial bullet character due to issues with Windows Terminal and Windows 10 and 11 https://github.com/Textualize/textual/issues/1982

### Added

- Added `data_table` attribute to DataTable events https://github.com/Textualize/textual/pull/1940
- Added `list_view` attribute to `ListView` events https://github.com/Textualize/textual/pull/1940
- Added `radio_set` attribute to `RadioSet` events https://github.com/Textualize/textual/pull/1940
- Added `switch` attribute to `Switch` events https://github.com/Textualize/textual/pull/1940
- Added `hover` and `click` methods to `Pilot` https://github.com/Textualize/textual/pull/1966
- Breaking change: Added `toggle_button` attribute to RadioButton and Checkbox events, replaces `input` https://github.com/Textualize/textual/pull/1940
- A percentage alpha can now be applied to a border https://github.com/Textualize/textual/issues/1863
- Added `Color.multiply_alpha`.
- Added `ContentSwitcher` https://github.com/Textualize/textual/issues/1945

### Fixed

- Fixed bug that prevented pilot from pressing some keys https://github.com/Textualize/textual/issues/1815
- DataTable race condition that caused crash https://github.com/Textualize/textual/pull/1962
- Fixed scrollbar getting "stuck" to cursor when cursor leaves window during drag https://github.com/Textualize/textual/pull/1968 https://github.com/Textualize/textual/pull/2003
- DataTable crash when enter pressed when table is empty https://github.com/Textualize/textual/pull/1973

## [0.13.0] - 2023-03-02

### Added

- Added `Checkbox` https://github.com/Textualize/textual/pull/1872
- Added `RadioButton` https://github.com/Textualize/textual/pull/1872
- Added `RadioSet` https://github.com/Textualize/textual/pull/1872

### Changed

- Widget scrolling methods (such as `Widget.scroll_home` and `Widget.scroll_end`) now perform the scroll after the next refresh https://github.com/Textualize/textual/issues/1774
- Buttons no longer accept arbitrary renderables https://github.com/Textualize/textual/issues/1870

### Fixed

- Scrolling with cursor keys now moves just one cell https://github.com/Textualize/textual/issues/1897
- Fix exceptions in watch methods being hidden on startup https://github.com/Textualize/textual/issues/1886
- Fixed scrollbar size miscalculation https://github.com/Textualize/textual/pull/1910
- Fixed slow exit on some terminals https://github.com/Textualize/textual/issues/1920

## [0.12.1] - 2023-02-25

### Fixed

- Fix for batch update glitch https://github.com/Textualize/textual/pull/1880

## [0.12.0] - 2023-02-24

### Added

- Added `App.batch_update` https://github.com/Textualize/textual/pull/1832
- Added horizontal rule to Markdown https://github.com/Textualize/textual/pull/1832
- Added `Widget.disabled` https://github.com/Textualize/textual/pull/1785
- Added `DOMNode.notify_style_update` to replace `messages.StylesUpdated` message https://github.com/Textualize/textual/pull/1861
- Added `DataTable.show_row_labels` reactive to show and hide row labels https://github.com/Textualize/textual/pull/1868
- Added `DataTable.RowLabelSelected` event, which is emitted when a row label is clicked https://github.com/Textualize/textual/pull/1868
- Added `MessagePump.prevent` context manager to temporarily suppress a given message type https://github.com/Textualize/textual/pull/1866

### Changed

- Scrolling by page now adds to current position.
- Markdown lists have been polished: a selection of bullets, better alignment of numbers, style tweaks https://github.com/Textualize/textual/pull/1832
- Added alternative method of composing Widgets https://github.com/Textualize/textual/pull/1847
- Added `label` parameter to `DataTable.add_row` https://github.com/Textualize/textual/pull/1868
- Breaking change: Some `DataTable` component classes were renamed - see PR for details https://github.com/Textualize/textual/pull/1868

### Removed

- Removed `screen.visible_widgets` and `screen.widgets`
- Removed `StylesUpdate` message. https://github.com/Textualize/textual/pull/1861

### Fixed

- Numbers in a descendant-combined selector no longer cause an error https://github.com/Textualize/textual/issues/1836
- Fixed superfluous scrolling when focusing a docked widget https://github.com/Textualize/textual/issues/1816
- Fixes walk_children which was returning more than one screen https://github.com/Textualize/textual/issues/1846
- Fixed issue with watchers fired for detached nodes https://github.com/Textualize/textual/issues/1846

## [0.11.1] - 2023-02-17

### Fixed

- DataTable fix issue where offset cache was not being used https://github.com/Textualize/textual/pull/1810
- DataTable scrollbars resize correctly when header is toggled https://github.com/Textualize/textual/pull/1803
- DataTable location mapping cleared when clear called https://github.com/Textualize/textual/pull/1809

## [0.11.0] - 2023-02-15

### Added

- Added `TreeNode.expand_all` https://github.com/Textualize/textual/issues/1430
- Added `TreeNode.collapse_all` https://github.com/Textualize/textual/issues/1430
- Added `TreeNode.toggle_all` https://github.com/Textualize/textual/issues/1430
- Added the coroutines `Animator.wait_until_complete` and `pilot.wait_for_scheduled_animations` that allow waiting for all current and scheduled animations https://github.com/Textualize/textual/issues/1658
- Added the method `Animator.is_being_animated` that checks if an attribute of an object is being animated or is scheduled for animation
- Added more keyboard actions and related bindings to `Input` https://github.com/Textualize/textual/pull/1676
- Added App.scroll_sensitivity_x and App.scroll_sensitivity_y to adjust how many lines the scroll wheel moves the scroll position https://github.com/Textualize/textual/issues/928
- Added Shift+scroll wheel and ctrl+scroll wheel to scroll horizontally
- Added `Tree.action_toggle_node` to toggle a node without selecting, and bound it to <kbd>Space</kbd> https://github.com/Textualize/textual/issues/1433
- Added `Tree.reset` to fully reset a `Tree` https://github.com/Textualize/textual/issues/1437
- Added `DataTable.sort` to sort rows https://github.com/Textualize/textual/pull/1638
- Added `DataTable.get_cell` to retrieve a cell by column/row keys https://github.com/Textualize/textual/pull/1638
- Added `DataTable.get_cell_at` to retrieve a cell by coordinate https://github.com/Textualize/textual/pull/1638
- Added `DataTable.update_cell` to update a cell by column/row keys https://github.com/Textualize/textual/pull/1638
- Added `DataTable.update_cell_at` to update a cell at a coordinate  https://github.com/Textualize/textual/pull/1638
- Added `DataTable.ordered_rows` property to retrieve `Row`s as they're currently ordered https://github.com/Textualize/textual/pull/1638
- Added `DataTable.ordered_columns` property to retrieve `Column`s as they're currently ordered https://github.com/Textualize/textual/pull/1638
- Added `DataTable.coordinate_to_cell_key` to find the key for the cell at a coordinate https://github.com/Textualize/textual/pull/1638
- Added `DataTable.is_valid_coordinate` https://github.com/Textualize/textual/pull/1638
- Added `DataTable.is_valid_row_index` https://github.com/Textualize/textual/pull/1638
- Added `DataTable.is_valid_column_index` https://github.com/Textualize/textual/pull/1638
- Added attributes to events emitted from `DataTable` indicating row/column/cell keys https://github.com/Textualize/textual/pull/1638
- Added `DataTable.get_row` to retrieve the values from a row by key https://github.com/Textualize/textual/pull/1786
- Added `DataTable.get_row_at` to retrieve the values from a row by index https://github.com/Textualize/textual/pull/1786
- Added `DataTable.get_column` to retrieve the values from a column by key https://github.com/Textualize/textual/pull/1786
- Added `DataTable.get_column_at` to retrieve the values from a column by index https://github.com/Textualize/textual/pull/1786
- Added `DataTable.HeaderSelected` which is posted when header label clicked https://github.com/Textualize/textual/pull/1788
- Added `DOMNode.watch` and `DOMNode.is_attached` methods  https://github.com/Textualize/textual/pull/1750
- Added `DOMNode.css_tree` which is a renderable that shows the DOM and CSS https://github.com/Textualize/textual/pull/1778
- Added `DOMNode.children_view` which is a view on to a nodes children list, use for querying https://github.com/Textualize/textual/pull/1778
- Added `Markdown` and `MarkdownViewer` widgets.
- Added `--screenshot` option to `textual run`

### Changed

- Breaking change: `TreeNode` can no longer be imported from `textual.widgets`; it is now available via `from textual.widgets.tree import TreeNode`. https://github.com/Textualize/textual/pull/1637
- `Tree` now shows a (subdued) cursor for a highlighted node when focus has moved elsewhere https://github.com/Textualize/textual/issues/1471
- `DataTable.add_row` now accepts `key` argument to uniquely identify the row https://github.com/Textualize/textual/pull/1638
- `DataTable.add_column` now accepts `key` argument to uniquely identify the column https://github.com/Textualize/textual/pull/1638
- `DataTable.add_row` and `DataTable.add_column` now return lists of keys identifying the added rows/columns https://github.com/Textualize/textual/pull/1638
- Breaking change: `DataTable.get_cell_value` renamed to `DataTable.get_value_at` https://github.com/Textualize/textual/pull/1638
- `DataTable.row_count` is now a property https://github.com/Textualize/textual/pull/1638
- Breaking change: `DataTable.cursor_cell` renamed to `DataTable.cursor_coordinate` https://github.com/Textualize/textual/pull/1638
  - The method `validate_cursor_cell` was renamed to `validate_cursor_coordinate`.
  - The method `watch_cursor_cell` was renamed to `watch_cursor_coordinate`.
- Breaking change: `DataTable.hover_cell` renamed to `DataTable.hover_coordinate` https://github.com/Textualize/textual/pull/1638
  - The method `validate_hover_cell` was renamed to `validate_hover_coordinate`.
- Breaking change: `DataTable.data` structure changed, and will be made private in upcoming release https://github.com/Textualize/textual/pull/1638
- Breaking change: `DataTable.refresh_cell` was renamed to `DataTable.refresh_coordinate` https://github.com/Textualize/textual/pull/1638
- Breaking change: `DataTable.get_row_height` now takes a `RowKey` argument instead of a row index https://github.com/Textualize/textual/pull/1638
- Breaking change: `DataTable.data` renamed to `DataTable._data` (it's now private) https://github.com/Textualize/textual/pull/1786
- The `_filter` module was made public (now called `filter`) https://github.com/Textualize/textual/pull/1638
- Breaking change: renamed `Checkbox` to `Switch` https://github.com/Textualize/textual/issues/1746
- `App.install_screen` name is no longer optional https://github.com/Textualize/textual/pull/1778
- `App.query` now only includes the current screen https://github.com/Textualize/textual/pull/1778
- `DOMNode.tree` now displays simple DOM structure only https://github.com/Textualize/textual/pull/1778
- `App.install_screen` now returns None rather than AwaitMount https://github.com/Textualize/textual/pull/1778
- `DOMNode.children` is now a simple sequence, the NodesList is exposed as `DOMNode._nodes` https://github.com/Textualize/textual/pull/1778
- `DataTable` cursor can now enter fixed columns https://github.com/Textualize/textual/pull/1799

### Fixed

- Fixed stuck screen  https://github.com/Textualize/textual/issues/1632
- Fixed programmatic style changes not refreshing children layouts when parent widget did not change size https://github.com/Textualize/textual/issues/1607
- Fixed relative units in `grid-rows` and `grid-columns` being computed with respect to the wrong dimension https://github.com/Textualize/textual/issues/1406
- Fixed bug with animations that were triggered back to back, where the second one wouldn't start https://github.com/Textualize/textual/issues/1372
- Fixed bug with animations that were scheduled where all but the first would be skipped https://github.com/Textualize/textual/issues/1372
- Programmatically setting `overflow_x`/`overflow_y` refreshes the layout correctly https://github.com/Textualize/textual/issues/1616
- Fixed double-paste into `Input` https://github.com/Textualize/textual/issues/1657
- Added a workaround for an apparent Windows Terminal paste issue https://github.com/Textualize/textual/issues/1661
- Fixed issue with renderable width calculation https://github.com/Textualize/textual/issues/1685
- Fixed issue with app not processing Paste event https://github.com/Textualize/textual/issues/1666
- Fixed glitch with view position with auto width inputs https://github.com/Textualize/textual/issues/1693
- Fixed `DataTable` "selected" events containing wrong coordinates when mouse was used https://github.com/Textualize/textual/issues/1723

### Removed

- Methods `MessagePump.emit` and `MessagePump.emit_no_wait` https://github.com/Textualize/textual/pull/1738
- Removed `reactive.watch` in favor of DOMNode.watch.

## [0.10.1] - 2023-01-20

### Added

- Added Strip.text property https://github.com/Textualize/textual/issues/1620

### Fixed

- Fixed `textual diagnose` crash on older supported Python versions. https://github.com/Textualize/textual/issues/1622

### Changed

- The default filename for screenshots uses a datetime format similar to ISO8601, but with reserved characters replaced by underscores https://github.com/Textualize/textual/pull/1518


## [0.10.0] - 2023-01-19

### Added

- Added `TreeNode.parent` -- a read-only property for accessing a node's parent https://github.com/Textualize/textual/issues/1397
- Added public `TreeNode` label access via `TreeNode.label` https://github.com/Textualize/textual/issues/1396
- Added read-only public access to the children of a `TreeNode` via `TreeNode.children` https://github.com/Textualize/textual/issues/1398
- Added `Tree.get_node_by_id` to allow getting a node by its ID https://github.com/Textualize/textual/pull/1535
- Added a `Tree.NodeHighlighted` message, giving a `on_tree_node_highlighted` event handler https://github.com/Textualize/textual/issues/1400
- Added a `inherit_component_classes` subclassing parameter to control whether component classes are inherited from base classes https://github.com/Textualize/textual/issues/1399
- Added `diagnose` as a `textual` command https://github.com/Textualize/textual/issues/1542
- Added `row` and `column` cursors to `DataTable` https://github.com/Textualize/textual/pull/1547
- Added an optional parameter `selector` to the methods `Screen.focus_next` and `Screen.focus_previous` that enable using a CSS selector to narrow down which widgets can get focus https://github.com/Textualize/textual/issues/1196

### Changed

- `MouseScrollUp` and `MouseScrollDown` now inherit from `MouseEvent` and have attached modifier keys. https://github.com/Textualize/textual/pull/1458
- Fail-fast and print pretty tracebacks for Widget compose errors https://github.com/Textualize/textual/pull/1505
- Added Widget._refresh_scroll to avoid expensive layout when scrolling https://github.com/Textualize/textual/pull/1524
- `events.Paste` now bubbles https://github.com/Textualize/textual/issues/1434
- Improved error message when style flag `none` is mixed with other flags (e.g., when setting `text-style`) https://github.com/Textualize/textual/issues/1420
- Clock color in the `Header` widget now matches the header color https://github.com/Textualize/textual/issues/1459
- Programmatic calls to scroll now optionally scroll even if overflow styling says otherwise (introduces a new `force` parameter to all the `scroll_*` methods) https://github.com/Textualize/textual/issues/1201
- `COMPONENT_CLASSES` are now inherited from base classes https://github.com/Textualize/textual/issues/1399
- Watch methods may now take no parameters
- Added `compute` parameter to reactive
- A `TypeError` raised during `compose` now carries the full traceback
- Removed base class `NodeMessage` from which all node-related `Tree` events inherited

### Fixed

- The styles `scrollbar-background-active` and `scrollbar-color-hover` are no longer ignored https://github.com/Textualize/textual/pull/1480
- The widget `Placeholder` can now have its width set to `auto` https://github.com/Textualize/textual/pull/1508
- Behavior of widget `Input` when rendering after programmatic value change and related scenarios https://github.com/Textualize/textual/issues/1477 https://github.com/Textualize/textual/issues/1443
- `DataTable.show_cursor` now correctly allows cursor toggling https://github.com/Textualize/textual/pull/1547
- Fixed cursor not being visible on `DataTable` mount when `fixed_columns` were used https://github.com/Textualize/textual/pull/1547
- Fixed `DataTable` cursors not resetting to origin on `clear()` https://github.com/Textualize/textual/pull/1601
- Fixed TextLog wrapping issue https://github.com/Textualize/textual/issues/1554
- Fixed issue with TextLog not writing anything before layout https://github.com/Textualize/textual/issues/1498
- Fixed an exception when populating a child class of `ListView` purely from `compose` https://github.com/Textualize/textual/issues/1588
- Fixed freeze in tests https://github.com/Textualize/textual/issues/1608
- Fixed minus not displaying as symbol https://github.com/Textualize/textual/issues/1482

## [0.9.1] - 2022-12-30

### Added

- Added textual._win_sleep for Python on Windows < 3.11 https://github.com/Textualize/textual/pull/1457

## [0.9.0] - 2022-12-30

### Added

- Added textual.strip.Strip primitive
- Added textual._cache.FIFOCache
- Added an option to clear columns in DataTable.clear() https://github.com/Textualize/textual/pull/1427

### Changed

- Widget.render_line now returns a Strip
- Fix for slow updates on Windows
- Bumped Rich dependency

## [0.8.2] - 2022-12-28

### Fixed

- Fixed issue with TextLog.clear() https://github.com/Textualize/textual/issues/1447

## [0.8.1] - 2022-12-25

### Fixed

- Fix for overflowing tree issue https://github.com/Textualize/textual/issues/1425

## [0.8.0] - 2022-12-22

### Fixed

- Fixed issues with nested auto dimensions https://github.com/Textualize/textual/issues/1402
- Fixed watch method incorrectly running on first set when value hasn't changed and init=False https://github.com/Textualize/textual/pull/1367
- `App.dark` can now be set from `App.on_load` without an error being raised  https://github.com/Textualize/textual/issues/1369
- Fixed setting `visibility` changes needing a `refresh` https://github.com/Textualize/textual/issues/1355

### Added

- Added `textual.actions.SkipAction` exception which can be raised from an action to allow parents to process bindings.
- Added `textual keys` preview.
- Added ability to bind to a character in addition to key name. i.e. you can bind to "." or "full_stop".
- Added TextLog.shrink attribute to allow renderable to reduce in size to fit width.

### Changed

- Deprecated `PRIORITY_BINDINGS` class variable.
- Renamed `char` to `character` on Key event.
- Renamed `key_name` to `name` on Key event.
- Queries/`walk_children` no longer includes self in results by default https://github.com/Textualize/textual/pull/1416

## [0.7.0] - 2022-12-17

### Added

- Added `PRIORITY_BINDINGS` class variable, which can be used to control if a widget's bindings have priority by default. https://github.com/Textualize/textual/issues/1343

### Changed

- Renamed the `Binding` argument `universal` to `priority`. https://github.com/Textualize/textual/issues/1343
- When looking for bindings that have priority, they are now looked from `App` downwards. https://github.com/Textualize/textual/issues/1343
- `BINDINGS` on an `App`-derived class have priority by default. https://github.com/Textualize/textual/issues/1343
- `BINDINGS` on a `Screen`-derived class have priority by default. https://github.com/Textualize/textual/issues/1343
- Added a message parameter to Widget.exit

### Fixed

- Fixed validator not running on first reactive set https://github.com/Textualize/textual/pull/1359
- Ensure only printable characters are used as key_display https://github.com/Textualize/textual/pull/1361


## [0.6.0] - 2022-12-11

### Added

- Added "inherited bindings" -- BINDINGS classvar will be merged with base classes, unless inherit_bindings is set to False
- Added `Tree` widget which replaces `TreeControl`.
- Added widget `Placeholder` https://github.com/Textualize/textual/issues/1200.

### Changed

- Rebuilt `DirectoryTree` with new `Tree` control.
- Empty containers with a dimension set to `"auto"` will now collapse instead of filling up the available space.
- Container widgets now have default height of `1fr`.
- The default `width` of a `Label` is now `auto`.

### Fixed

- Type selectors can now contain numbers https://github.com/Textualize/textual/issues/1253
- Fixed visibility not affecting children https://github.com/Textualize/textual/issues/1313
- Fixed issue with auto width/height and relative children https://github.com/Textualize/textual/issues/1319
- Fixed issue with offset applied to containers https://github.com/Textualize/textual/issues/1256
- Fixed default CSS retrieval for widgets with no `DEFAULT_CSS` that inherited from widgets with `DEFAULT_CSS` https://github.com/Textualize/textual/issues/1335
- Fixed merging of `BINDINGS` when binding inheritance is set to `None` https://github.com/Textualize/textual/issues/1351

## [0.5.0] - 2022-11-20

### Added

- Add get_child_by_id and get_widget_by_id, remove get_child https://github.com/Textualize/textual/pull/1146
- Add easing parameter to Widget.scroll_* methods https://github.com/Textualize/textual/pull/1144
- Added Widget.call_later which invokes a callback on idle.
- `DOMNode.ancestors` no longer includes `self`.
- Added `DOMNode.ancestors_with_self`, which retains the old behaviour of
  `DOMNode.ancestors`.
- Improved the speed of `DOMQuery.remove`.
- Added DataTable.clear
- Added low-level `textual.walk` methods.
- It is now possible to `await` a `Widget.remove`.
  https://github.com/Textualize/textual/issues/1094
- It is now possible to `await` a `DOMQuery.remove`. Note that this changes
  the return value of `DOMQuery.remove`, which used to return `self`.
  https://github.com/Textualize/textual/issues/1094
- Added Pilot.wait_for_animation
- Added `Widget.move_child` https://github.com/Textualize/textual/issues/1121
- Added a `Label` widget https://github.com/Textualize/textual/issues/1190
- Support lazy-instantiated Screens (callables in App.SCREENS) https://github.com/Textualize/textual/pull/1185
- Display of keys in footer has more sensible defaults https://github.com/Textualize/textual/pull/1213
- Add App.get_key_display, allowing custom key_display App-wide https://github.com/Textualize/textual/pull/1213

### Changed

- Watchers are now called immediately when setting the attribute if they are synchronous. https://github.com/Textualize/textual/pull/1145
- Widget.call_later has been renamed to Widget.call_after_refresh.
- Button variant values are now checked at runtime. https://github.com/Textualize/textual/issues/1189
- Added caching of some properties in Styles object

### Fixed

- Fixed DataTable row not updating after add https://github.com/Textualize/textual/issues/1026
- Fixed issues with animation. Now objects of different types may be animated.
- Fixed containers with transparent background not showing borders https://github.com/Textualize/textual/issues/1175
- Fixed auto-width in horizontal containers https://github.com/Textualize/textual/pull/1155
- Fixed Input cursor invisible when placeholder empty https://github.com/Textualize/textual/pull/1202
- Fixed deadlock when removing widgets from the App https://github.com/Textualize/textual/pull/1219

## [0.4.0] - 2022-11-08

https://textual.textualize.io/blog/2022/11/08/version-040/#version-040

### Changed

- Dropped support for mounting "named" and "anonymous" widgets via
  `App.mount` and `Widget.mount`. Both methods now simply take one or more
  widgets as positional arguments.
- `DOMNode.query_one` now raises a `TooManyMatches` exception if there is
  more than one matching node.
  https://github.com/Textualize/textual/issues/1096
- `App.mount` and `Widget.mount` have new `before` and `after` parameters https://github.com/Textualize/textual/issues/778

### Added

- Added `init` param to reactive.watch
- `CSS_PATH` can now be a list of CSS files https://github.com/Textualize/textual/pull/1079
- Added `DOMQuery.only_one` https://github.com/Textualize/textual/issues/1096
- Writes to stdout are now done in a thread, for smoother animation. https://github.com/Textualize/textual/pull/1104

## [0.3.0] - 2022-10-31

### Fixed

- Fixed issue where scrollbars weren't being unmounted
- Fixed fr units for horizontal and vertical layouts https://github.com/Textualize/textual/pull/1067
- Fixed `textual run` breaking sys.argv https://github.com/Textualize/textual/issues/1064
- Fixed footer not updating styles when toggling dark mode
- Fixed how the app title in a `Header` is centred https://github.com/Textualize/textual/issues/1060
- Fixed the swapping of button variants https://github.com/Textualize/textual/issues/1048
- Fixed reserved characters in screenshots https://github.com/Textualize/textual/issues/993
- Fixed issue with TextLog max_lines https://github.com/Textualize/textual/issues/1058

### Changed

- DOMQuery now raises InvalidQueryFormat in response to invalid query strings, rather than cryptic CSS error
- Dropped quit_after, screenshot, and screenshot_title from App.run, which can all be done via auto_pilot
- Widgets are now closed in reversed DOM order
- Input widget justify hardcoded to left to prevent text-align interference
- Changed `textual run` so that it patches `argv` in more situations
- DOM classes and IDs are now always treated fully case-sensitive https://github.com/Textualize/textual/issues/1047

### Added

- Added Unmount event
- Added App.run_async method
- Added App.run_test context manager
- Added auto_pilot to App.run and App.run_async
- Added Widget._get_virtual_dom to get scrollbars
- Added size parameter to run and run_async
- Added always_update to reactive
- Returned an awaitable from push_screen, switch_screen, and install_screen https://github.com/Textualize/textual/pull/1061

## [0.2.1] - 2022-10-23

### Changed

- Updated meta data for PyPI

## [0.2.0] - 2022-10-23

### Added

- CSS support
- Too numerous to mention
## [0.1.18] - 2022-04-30

### Changed

- Bump typing extensions

## [0.1.17] - 2022-03-10

### Changed

- Bumped Rich dependency

## [0.1.16] - 2022-03-10

### Fixed

- Fixed escape key hanging on Windows

## [0.1.15] - 2022-01-31

### Added

- Added Windows Driver

## [0.1.14] - 2022-01-09

### Changed

- Updated Rich dependency to 11.X

## [0.1.13] - 2022-01-01

### Fixed

- Fixed spurious characters when exiting app
- Fixed increasing delay when exiting

## [0.1.12] - 2021-09-20

### Added

- Added geometry.Spacing

### Fixed

- Fixed calculation of virtual size in scroll views

## [0.1.11] - 2021-09-12

### Changed

- Changed message handlers to use prefix handle\_
- Renamed messages to drop the Message suffix
- Events now bubble by default
- Refactor of layout

### Added

- Added App.measure
- Added auto_width to Vertical Layout, WindowView, an ScrollView
- Added big_table.py example
- Added easing.py example

## [0.1.10] - 2021-08-25

### Added

- Added keyboard control of tree control
- Added Widget.gutter to calculate space between renderable and outside edge
- Added margin, padding, and border attributes to Widget

### Changed

- Callbacks may be async or non-async.
- Event handler event argument is optional.
- Fixed exception in clock example https://github.com/willmcgugan/textual/issues/52
- Added Message.wait() which waits for a message to be processed
- Key events are now sent to widgets first, before processing bindings

## [0.1.9] - 2021-08-06

### Added

- Added hover over and mouse click to activate keys in footer
- Added verbosity argument to Widget.log

### Changed

- Simplified events. Remove Startup event (use Mount)
- Changed geometry.Point to geometry.Offset and geometry.Dimensions to geometry.Size

## [0.1.8] - 2021-07-17

### Fixed

- Fixed exiting mouse mode
- Fixed slow animation

### Added

- New log system

## [0.1.7] - 2021-07-14

### Changed

- Added functionality to calculator example.
- Scrollview now shows scrollbars automatically
- New handler system for messages that doesn't require inheritance
- Improved traceback handling

[0.14.0]: https://github.com/Textualize/textual/compare/v0.13.0...v0.14.0
[0.13.0]: https://github.com/Textualize/textual/compare/v0.12.1...v0.13.0
[0.12.1]: https://github.com/Textualize/textual/compare/v0.12.0...v0.12.1
[0.12.0]: https://github.com/Textualize/textual/compare/v0.11.1...v0.12.0
[0.11.1]: https://github.com/Textualize/textual/compare/v0.11.0...v0.11.1
[0.11.0]: https://github.com/Textualize/textual/compare/v0.10.1...v0.11.0
[0.10.1]: https://github.com/Textualize/textual/compare/v0.10.0...v0.10.1
[0.10.0]: https://github.com/Textualize/textual/compare/v0.9.1...v0.10.0
[0.9.1]: https://github.com/Textualize/textual/compare/v0.9.0...v0.9.1
[0.9.0]: https://github.com/Textualize/textual/compare/v0.8.2...v0.9.0
[0.8.2]: https://github.com/Textualize/textual/compare/v0.8.1...v0.8.2
[0.8.1]: https://github.com/Textualize/textual/compare/v0.8.0...v0.8.1
[0.8.0]: https://github.com/Textualize/textual/compare/v0.7.0...v0.8.0
[0.7.0]: https://github.com/Textualize/textual/compare/v0.6.0...v0.7.0
[0.6.0]: https://github.com/Textualize/textual/compare/v0.5.0...v0.6.0
[0.5.0]: https://github.com/Textualize/textual/compare/v0.4.0...v0.5.0
[0.4.0]: https://github.com/Textualize/textual/compare/v0.3.0...v0.4.0
[0.3.0]: https://github.com/Textualize/textual/compare/v0.2.1...v0.3.0
[0.2.1]: https://github.com/Textualize/textual/compare/v0.2.0...v0.2.1
[0.2.0]: https://github.com/Textualize/textual/compare/v0.1.18...v0.2.0
[0.1.18]: https://github.com/Textualize/textual/compare/v0.1.17...v0.1.18
[0.1.17]: https://github.com/Textualize/textual/compare/v0.1.16...v0.1.17
[0.1.16]: https://github.com/Textualize/textual/compare/v0.1.15...v0.1.16
[0.1.15]: https://github.com/Textualize/textual/compare/v0.1.14...v0.1.15
[0.1.14]: https://github.com/Textualize/textual/compare/v0.1.13...v0.1.14
[0.1.13]: https://github.com/Textualize/textual/compare/v0.1.12...v0.1.13
[0.1.12]: https://github.com/Textualize/textual/compare/v0.1.11...v0.1.12
[0.1.11]: https://github.com/Textualize/textual/compare/v0.1.10...v0.1.11
[0.1.10]: https://github.com/Textualize/textual/compare/v0.1.9...v0.1.10
[0.1.9]: https://github.com/Textualize/textual/compare/v0.1.8...v0.1.9
[0.1.8]: https://github.com/Textualize/textual/compare/v0.1.7...v0.1.8
[0.1.7]: https://github.com/Textualize/textual/releases/tag/v0.1.7<|MERGE_RESOLUTION|>--- conflicted
+++ resolved
@@ -5,8 +5,7 @@
 The format is based on [Keep a Changelog](http://keepachangelog.com/)
 and this project adheres to [Semantic Versioning](http://semver.org/).
 
-<<<<<<< HEAD
-## [0.15.0] - Unreleased
+## Unreleased
 
 ### Changed
 
@@ -15,23 +14,16 @@
 
 ### Added
 
+- Added a LoadingIndicator widget https://github.com/Textualize/textual/pull/2018
 - Added `HorizontalScroll` https://github.com/Textualize/textual/issues/1957
 - Added `Center` https://github.com/Textualize/textual/issues/1957
 - Added `Middle` https://github.com/Textualize/textual/issues/1957
 - Added `VerticalScroll` (mimicking the old behaviour of `Vertical`) https://github.com/Textualize/textual/issues/1957
 
-=======
-## Unreleased
-
 ### Fixed
 
 - Fixed container not resizing when a widget is removed https://github.com/Textualize/textual/issues/2007
 - Fixes issue where the horizontal scrollbar would be incorrectly enabled https://github.com/Textualize/textual/pull/2024
-
-### Added
-
-- Added a LoadingIndicator widget https://github.com/Textualize/textual/pull/2018
->>>>>>> 9c5e0336
 
 ## [0.14.0] - 2023-03-09
 
