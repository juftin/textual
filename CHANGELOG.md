--- conflicted
+++ resolved
@@ -21,17 +21,17 @@
 - Fixed `OptionList` event leakage from `CommandPalette` to `App`.
 - Fixed crash in `LoadingIndicator` https://github.com/Textualize/textual/pull/3498
 - Fixed crash when `Tabs` appeared as a descendant of `TabbedContent` in the DOM https://github.com/Textualize/textual/pull/3602
-<<<<<<< HEAD
+- Fixed the command palette cancelling other workers https://github.com/Textualize/textual/issues/3615
 - `Select.value` could be in an invalid state https://github.com/Textualize/textual/issues/3612
-=======
-- Fixed the command palette cancelling other workers https://github.com/Textualize/textual/issues/3615
->>>>>>> b3d60432
 
 ### Added
 
 - Add Document `get_index_from_location` / `get_location_from_index` https://github.com/Textualize/textual/pull/3410
 - Add setter for `TextArea.text` https://github.com/Textualize/textual/discussions/3525
-<<<<<<< HEAD
+- Added `key` argument to the `DataTable.sort()` method, allowing the table to be sorted using a custom function (or other callable) https://github.com/Textualize/textual/pull/3090
+- Added `initial` to all css rules, which restores default (i.e. value from DEFAULT_CSS) https://github.com/Textualize/textual/pull/3566
+- Added HorizontalPad to pad.py https://github.com/Textualize/textual/pull/3571
+- Added `AwaitComplete` class, to be used for optionally awaitable return values https://github.com/Textualize/textual/pull/3498
 - Exceptions to `textual.widgets.select` https://github.com/Textualize/textual/pull/3614
   - `InvalidSelectValueError` for when setting a `Select` to an invalid value
   - `EmptySelectError` when creating/setting a `Select` to have no options when `allow_blank` is `False`
@@ -39,13 +39,6 @@
   - `clear`
   - `is_blank`
 - Constant `Select.BLANK` to flag an empty selection https://github.com/Textualize/textual/pull/3614
-=======
-- Added `key` argument to the `DataTable.sort()` method, allowing the table to be sorted using a custom function (or other callable) https://github.com/Textualize/textual/pull/3090
-- Added `initial` to all css rules, which restores default (i.e. value from DEFAULT_CSS) https://github.com/Textualize/textual/pull/3566
-- Added HorizontalPad to pad.py https://github.com/Textualize/textual/pull/3571
-- Added `AwaitComplete` class, to be used for optionally awaitable return values https://github.com/Textualize/textual/pull/3498
-
->>>>>>> b3d60432
 
 ### Changed
 
