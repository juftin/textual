# Change Log

All notable changes to this project will be documented in this file.

The format is based on [Keep a Changelog](http://keepachangelog.com/)
and this project adheres to [Semantic Versioning](http://semver.org/).

## [0.5.0] - Unreleased


### Added

- Add easing parameter to Widget.scroll_* methods https://github.com/Textualize/textual/pull/1144

### Changed

- Watchers are now called immediately when setting the attribute if they are synchronous. https://github.com/Textualize/textual/pull/1145
<<<<<<< HEAD
- Widget.call_later has been renamed to Widget.call_after_refresh.

### Added

- Added Widget.call_later which invokes a callback on idle.
=======
- `DOMNode.ancestors` no longer includes `self`.
- Added `DOMNode.ancestors_with_self`, which retains the old behaviour of
  `DOMNode.ancestors`.
- Improved the speed of `DOMQuery.remove`.

>>>>>>> bb60d4c8

## [0.4.0] - 2022-11-08

https://textual.textualize.io/blog/2022/11/08/version-040/#version-040

### Changed

- Dropped support for mounting "named" and "anonymous" widgets via
  `App.mount` and `Widget.mount`. Both methods now simply take one or more
  widgets as positional arguments.
- `DOMNode.query_one` now raises a `TooManyMatches` exception if there is
  more than one matching node.
  https://github.com/Textualize/textual/issues/1096
- `App.mount` and `Widget.mount` have new `before` and `after` parameters https://github.com/Textualize/textual/issues/778

### Added

- Added `init` param to reactive.watch
- `CSS_PATH` can now be a list of CSS files https://github.com/Textualize/textual/pull/1079
- Added `DOMQuery.only_one` https://github.com/Textualize/textual/issues/1096
- Writes to stdout are now done in a thread, for smoother animation. https://github.com/Textualize/textual/pull/1104

## [0.3.0] - 2022-10-31

### Fixed

- Fixed issue where scrollbars weren't being unmounted
- Fixed fr units for horizontal and vertical layouts https://github.com/Textualize/textual/pull/1067
- Fixed `textual run` breaking sys.argv https://github.com/Textualize/textual/issues/1064
- Fixed footer not updating styles when toggling dark mode
- Fixed how the app title in a `Header` is centred https://github.com/Textualize/textual/issues/1060
- Fixed the swapping of button variants https://github.com/Textualize/textual/issues/1048
- Fixed reserved characters in screenshots https://github.com/Textualize/textual/issues/993
- Fixed issue with TextLog max_lines https://github.com/Textualize/textual/issues/1058

### Changed

- DOMQuery now raises InvalidQueryFormat in response to invalid query strings, rather than cryptic CSS error
- Dropped quit_after, screenshot, and screenshot_title from App.run, which can all be done via auto_pilot
- Widgets are now closed in reversed DOM order
- Input widget justify hardcoded to left to prevent text-align interference
- Changed `textual run` so that it patches `argv` in more situations
- DOM classes and IDs are now always treated fully case-sensitive https://github.com/Textualize/textual/issues/1047

### Added

- Added Unmount event
- Added App.run_async method
- Added App.run_test context manager
- Added auto_pilot to App.run and App.run_async
- Added Widget._get_virtual_dom to get scrollbars
- Added size parameter to run and run_async
- Added always_update to reactive
- Returned an awaitable from push_screen, switch_screen, and install_screen https://github.com/Textualize/textual/pull/1061

## [0.2.1] - 2022-10-23

### Changed

- Updated meta data for PyPI

## [0.2.0] - 2022-10-23

### Added

- CSS support
- Too numerous to mention
## [0.1.18] - 2022-04-30

### Changed

- Bump typing extensions

## [0.1.17] - 2022-03-10

### Changed

- Bumped Rich dependency

## [0.1.16] - 2022-03-10

### Fixed

- Fixed escape key hanging on Windows

## [0.1.15] - 2022-01-31

### Added

- Added Windows Driver

## [0.1.14] - 2022-01-09

### Changed

- Updated Rich dependency to 11.X

## [0.1.13] - 2022-01-01

### Fixed

- Fixed spurious characters when exiting app
- Fixed increasing delay when exiting

## [0.1.12] - 2021-09-20

### Added

- Added geometry.Spacing

### Fixed

- Fixed calculation of virtual size in scroll views

## [0.1.11] - 2021-09-12

### Changed

- Changed message handlers to use prefix handle\_
- Renamed messages to drop the Message suffix
- Events now bubble by default
- Refactor of layout

### Added

- Added App.measure
- Added auto_width to Vertical Layout, WindowView, an ScrollView
- Added big_table.py example
- Added easing.py example

## [0.1.10] - 2021-08-25

### Added

- Added keyboard control of tree control
- Added Widget.gutter to calculate space between renderable and outside edge
- Added margin, padding, and border attributes to Widget

### Changed

- Callbacks may be async or non-async.
- Event handler event argument is optional.
- Fixed exception in clock example https://github.com/willmcgugan/textual/issues/52
- Added Message.wait() which waits for a message to be processed
- Key events are now sent to widgets first, before processing bindings

## [0.1.9] - 2021-08-06

### Added

- Added hover over and mouse click to activate keys in footer
- Added verbosity argument to Widget.log

### Changed

- Simplified events. Remove Startup event (use Mount)
- Changed geometry.Point to geometry.Offset and geometry.Dimensions to geometry.Size

## [0.1.8] - 2021-07-17

### Fixed

- Fixed exiting mouse mode
- Fixed slow animation

### Added

- New log system

## [0.1.7] - 2021-07-14

### Changed

- Added functionality to calculator example.
- Scrollview now shows scrollbars automatically
- New handler system for messages that doesn't require inheritance
- Improved traceback handling

[0.4.0]: https://github.com/Textualize/textual/compare/v0.3.0...v0.4.0
[0.3.0]: https://github.com/Textualize/textual/compare/v0.2.1...v0.3.0
[0.2.1]: https://github.com/Textualize/textual/compare/v0.2.0...v0.2.1
[0.2.0]: https://github.com/Textualize/textual/compare/v0.1.18...v0.2.0
[0.1.18]: https://github.com/Textualize/textual/compare/v0.1.17...v0.1.18
[0.1.17]: https://github.com/Textualize/textual/compare/v0.1.16...v0.1.17
[0.1.16]: https://github.com/Textualize/textual/compare/v0.1.15...v0.1.16
[0.1.15]: https://github.com/Textualize/textual/compare/v0.1.14...v0.1.15
[0.1.14]: https://github.com/Textualize/textual/compare/v0.1.13...v0.1.14
[0.1.13]: https://github.com/Textualize/textual/compare/v0.1.12...v0.1.13
[0.1.12]: https://github.com/Textualize/textual/compare/v0.1.11...v0.1.12
[0.1.11]: https://github.com/Textualize/textual/compare/v0.1.10...v0.1.11
[0.1.10]: https://github.com/Textualize/textual/compare/v0.1.9...v0.1.10
[0.1.9]: https://github.com/Textualize/textual/compare/v0.1.8...v0.1.9
[0.1.8]: https://github.com/Textualize/textual/compare/v0.1.7...v0.1.8
[0.1.7]: https://github.com/Textualize/textual/releases/tag/v0.1.7<|MERGE_RESOLUTION|>--- conflicted
+++ resolved
@@ -11,23 +11,18 @@
 ### Added
 
 - Add easing parameter to Widget.scroll_* methods https://github.com/Textualize/textual/pull/1144
-
-### Changed
-
-- Watchers are now called immediately when setting the attribute if they are synchronous. https://github.com/Textualize/textual/pull/1145
-<<<<<<< HEAD
-- Widget.call_later has been renamed to Widget.call_after_refresh.
-
-### Added
-
 - Added Widget.call_later which invokes a callback on idle.
-=======
 - `DOMNode.ancestors` no longer includes `self`.
 - Added `DOMNode.ancestors_with_self`, which retains the old behaviour of
   `DOMNode.ancestors`.
 - Improved the speed of `DOMQuery.remove`.
 
->>>>>>> bb60d4c8
+
+### Changed
+
+- Watchers are now called immediately when setting the attribute if they are synchronous. https://github.com/Textualize/textual/pull/1145
+- Widget.call_later has been renamed to Widget.call_after_refresh.
+
 
 ## [0.4.0] - 2022-11-08
 
