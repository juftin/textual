# Change Log

All notable changes to this project will be documented in this file.

The format is based on [Keep a Changelog](http://keepachangelog.com/)
and this project adheres to [Semantic Versioning](http://semver.org/).

## Unreleased

### Changed

- Breaking change: `DOMNode.has_pseudo_class` now accepts a single name only https://github.com/Textualize/textual/pull/3970
- Made `textual.cache` (formerly `textual._cache`) public https://github.com/Textualize/textual/pull/3976
- `Tab.label` can now be used to change the label of a tab https://github.com/Textualize/textual/pull/3979

### Added

- Added `DOMNode.has_pseudo_classes` https://github.com/Textualize/textual/pull/3970
- Added `Widget.allow_focus` and `Widget.allow_focus_children` https://github.com/Textualize/textual/pull/3989

### Fixed

- Parameter `animate` from `DataTable.move_cursor` was being ignored https://github.com/Textualize/textual/issues/3840
- Fixed a crash if `DirectoryTree.show_root` was set before the DOM was fully available https://github.com/Textualize/textual/issues/2363
<<<<<<< HEAD
- Live reloading of TCSS wouldn't apply CSS changes to screens under the top screen of the stack https://github.com/Textualize/textual/issues/3931\
- Fix issue with `Strip.crop` when crop window start aligned with strip end https://github.com/Textualize/textual/pull/3998
=======
- Live reloading of TCSS wouldn't apply CSS changes to screens under the top screen of the stack https://github.com/Textualize/textual/issues/3931
- `SelectionList` option IDs are usable as soon as the widget is instantiated https://github.com/Textualize/textual/issues/3903
- Fix issue with `Strip.crop` when crop window start aligned with strip end https://github.com/Textualize/textual/pull/3998
- Fixed Strip.crop_extend https://github.com/Textualize/textual/pull/4011
>>>>>>> 95f0c391


## [0.47.1] - 2023-01-05

### Fixed

- Fixed nested specificity https://github.com/Textualize/textual/pull/3963

## [0.47.0] - 2024-01-04

### Fixed

- `Widget.move_child` would break if `before`/`after` is set to the index of the widget in `child` https://github.com/Textualize/textual/issues/1743
- Fixed auto width text not processing markup https://github.com/Textualize/textual/issues/3918
- Fixed `Tree.clear` not retaining the root's expanded state https://github.com/Textualize/textual/issues/3557

### Changed

- Breaking change: `Widget.move_child` parameters `before` and `after` are now keyword-only https://github.com/Textualize/textual/pull/3896
- Style tweak to toasts https://github.com/Textualize/textual/pull/3955

### Added

- Added textual.lazy https://github.com/Textualize/textual/pull/3936
- Added App.push_screen_wait https://github.com/Textualize/textual/pull/3955
- Added nesting of CSS https://github.com/Textualize/textual/pull/3946

## [0.46.0] - 2023-12-17

### Fixed

- Disabled radio buttons could be selected with the keyboard https://github.com/Textualize/textual/issues/3839
- Fixed zero width scrollbars causing content to disappear https://github.com/Textualize/textual/issues/3886

### Changed

- The tabs within a `TabbedContent` now prefix their IDs to stop any clash with their associated `TabPane` https://github.com/Textualize/textual/pull/3815
- Breaking change: `tab` is no longer a `@on` decorator selector for `TabbedContent.TabActivated` -- use `pane` instead https://github.com/Textualize/textual/pull/3815

### Added

- Added `Collapsible.title` reactive attribute https://github.com/Textualize/textual/pull/3830
- Added a `pane` attribute to `TabbedContent.TabActivated` https://github.com/Textualize/textual/pull/3815
- Added caching of rules attributes and `cache` parameter to Stylesheet.apply https://github.com/Textualize/textual/pull/3880

## [0.45.1] - 2023-12-12

### Fixed

- Fixed issues where styles wouldn't update if changed in mount. https://github.com/Textualize/textual/pull/3860

## [0.45.0] - 2023-12-12

### Fixed

- Fixed `DataTable.update_cell` not raising an error with an invalid column key https://github.com/Textualize/textual/issues/3335
- Fixed `Input` showing suggestions when not focused https://github.com/Textualize/textual/pull/3808
- Fixed loading indicator not covering scrollbars https://github.com/Textualize/textual/pull/3816

### Removed

- Removed renderables/align.py which was no longer used.

### Changed

- Dropped ALLOW_CHILDREN flag introduced in 0.43.0 https://github.com/Textualize/textual/pull/3814
- Widgets with an auto height in an auto height container will now expand if they have no siblings https://github.com/Textualize/textual/pull/3814
- Breaking change: Removed `limit_rules` from Stylesheet.apply https://github.com/Textualize/textual/pull/3844

### Added

- Added `get_loading_widget` to Widget and App customize the loading widget. https://github.com/Textualize/textual/pull/3816
- Added messages `Collapsible.Expanded` and `Collapsible.Collapsed` that inherit from `Collapsible.Toggled`. https://github.com/Textualize/textual/issues/3824

## [0.44.1] - 2023-12-4

### Fixed

- Fixed slow scrolling when there are many widgets https://github.com/Textualize/textual/pull/3801

## [0.44.0] - 2023-12-1

### Changed

- Breaking change: Dropped 3.7 support https://github.com/Textualize/textual/pull/3766
- Breaking changes https://github.com/Textualize/textual/issues/1530
 - `link-hover-background` renamed to `link-background-hover`
 - `link-hover-color` renamed to `link-color-hover`
 - `link-hover-style` renamed to `link-style-hover`
- `Tree` now forces a scroll when `scroll_to_node` is called https://github.com/Textualize/textual/pull/3786
- Brought rxvt's use of shift-numpad keys in line with most other terminals https://github.com/Textualize/textual/pull/3769

### Added

- Added support for Ctrl+Fn and Ctrl+Shift+Fn keys in urxvt https://github.com/Textualize/textual/pull/3737
- Friendly error messages when trying to mount non-widgets https://github.com/Textualize/textual/pull/3780
- Added `Select.from_values` class method that can be used to initialize a Select control with an iterator of values https://github.com/Textualize/textual/pull/3743

### Fixed

- Fixed NoWidget when mouse goes outside window https://github.com/Textualize/textual/pull/3790
- Removed spurious print statements from press_keys https://github.com/Textualize/textual/issues/3785

## [0.43.2] - 2023-11-29

### Fixed

- Fixed NoWidget error https://github.com/Textualize/textual/pull/3779

## [0.43.1] - 2023-11-29

### Fixed

- Fixed clicking on scrollbar moves TextArea cursor https://github.com/Textualize/textual/issues/3763

## [0.43.0] - 2023-11-28

### Fixed

- Fixed mouse targeting issue in `TextArea` when tabs were not fully expanded https://github.com/Textualize/textual/pull/3725
- Fixed `Select` not updating after changing the `prompt` reactive https://github.com/Textualize/textual/issues/2983
- Fixed flicker when updating Markdown https://github.com/Textualize/textual/pull/3757

### Added

- Added experimental Canvas class https://github.com/Textualize/textual/pull/3669/
- Added `keyline` rule https://github.com/Textualize/textual/pull/3669/
- Widgets can now have an ALLOW_CHILDREN (bool) classvar to disallow adding children to a widget https://github.com/Textualize/textual/pull/3758
- Added the ability to set the `label` property of a `Checkbox` https://github.com/Textualize/textual/pull/3765
- Added the ability to set the `label` property of a `RadioButton` https://github.com/Textualize/textual/pull/3765
- Added support for various modified edit and navigation keys in urxvt https://github.com/Textualize/textual/pull/3739
- Added app focus/blur for textual-web https://github.com/Textualize/textual/pull/3767

### Changed

- Method `MarkdownTableOfContents.set_table_of_contents` renamed to `MarkdownTableOfContents.rebuild_table_of_contents` https://github.com/Textualize/textual/pull/3730
- Exception `Tree.UnknownNodeID` moved out of `Tree`, import from `textual.widgets.tree` https://github.com/Textualize/textual/pull/3730
- Exception `TreeNode.RemoveRootError` moved out of `TreeNode`, import from `textual.widgets.tree` https://github.com/Textualize/textual/pull/3730
- Optimized startup time https://github.com/Textualize/textual/pull/3753
- App.COMMANDS or Screen.COMMANDS can now accept a callable which returns a command palette provider https://github.com/Textualize/textual/pull/3756

## [0.42.0] - 2023-11-22

### Fixed

- Duplicate CSS errors when parsing CSS from a screen https://github.com/Textualize/textual/issues/3581
- Added missing `blur` pseudo class https://github.com/Textualize/textual/issues/3439
- Fixed visual glitched characters on Windows due to Python limitation https://github.com/Textualize/textual/issues/2548
- Fixed `ScrollableContainer` to receive focus https://github.com/Textualize/textual/pull/3632
- Fixed app-level queries causing a crash when the command palette is active https://github.com/Textualize/textual/issues/3633
- Fixed outline not rendering correctly in some scenarios (e.g. on Button widgets) https://github.com/Textualize/textual/issues/3628
- Fixed live-reloading of screen CSS https://github.com/Textualize/textual/issues/3454
- `Select.value` could be in an invalid state https://github.com/Textualize/textual/issues/3612
- Off-by-one in CSS error reporting https://github.com/Textualize/textual/issues/3625
- Loading indicators and app notifications overlapped in the wrong order https://github.com/Textualize/textual/issues/3677
- Widgets being loaded are disabled and have their scrolling explicitly disabled too https://github.com/Textualize/textual/issues/3677
- Method render on a widget could be called before mounting said widget https://github.com/Textualize/textual/issues/2914

### Added

- Exceptions to `textual.widgets.select` https://github.com/Textualize/textual/pull/3614
  - `InvalidSelectValueError` for when setting a `Select` to an invalid value
  - `EmptySelectError` when creating/setting a `Select` to have no options when `allow_blank` is `False`
- `Select` methods https://github.com/Textualize/textual/pull/3614
  - `clear`
  - `is_blank`
- Constant `Select.BLANK` to flag an empty selection https://github.com/Textualize/textual/pull/3614
- Added `restrict`, `type`, `max_length`, and `valid_empty` to Input https://github.com/Textualize/textual/pull/3657
- Added `Pilot.mouse_down` to simulate `MouseDown` events https://github.com/Textualize/textual/pull/3495
- Added `Pilot.mouse_up` to simulate `MouseUp` events https://github.com/Textualize/textual/pull/3495
- Added `Widget.is_mounted` property https://github.com/Textualize/textual/pull/3709
- Added `TreeNode.refresh` https://github.com/Textualize/textual/pull/3639

### Changed

- CSS error reporting will no longer provide links to the files in question https://github.com/Textualize/textual/pull/3582
- inline CSS error reporting will report widget/class variable where the CSS was read from https://github.com/Textualize/textual/pull/3582
- Breaking change: `Tree.refresh_line` has now become an internal https://github.com/Textualize/textual/pull/3639
- Breaking change: Setting `Select.value` to `None` no longer clears the selection (See `Select.BLANK` and `Select.clear`) https://github.com/Textualize/textual/pull/3614
- Breaking change: `Button` no longer inherits from `Static`, now it inherits directly from `Widget` https://github.com/Textualize/textual/issues/3603
- Rich markup in markdown headings is now escaped when building the TOC https://github.com/Textualize/textual/issues/3689
- Mechanics behind mouse clicks. See [this](https://github.com/Textualize/textual/pull/3495#issue-1934915047) for more details. https://github.com/Textualize/textual/pull/3495
- Breaking change: max/min-width/height now includes padding and border. https://github.com/Textualize/textual/pull/3712

## [0.41.0] - 2023-10-31

### Fixed

- Fixed `Input.cursor_blink` reactive not changing blink state after `Input` was mounted https://github.com/Textualize/textual/pull/3498
- Fixed `Tabs.active` attribute value not being re-assigned after removing a tab or clearing https://github.com/Textualize/textual/pull/3498
- Fixed `DirectoryTree` race-condition crash when changing path https://github.com/Textualize/textual/pull/3498
- Fixed issue with `LRUCache.discard` https://github.com/Textualize/textual/issues/3537
- Fixed `DataTable` not scrolling to rows that were just added https://github.com/Textualize/textual/pull/3552
- Fixed cache bug with `DataTable.update_cell` https://github.com/Textualize/textual/pull/3551
- Fixed CSS errors being repeated https://github.com/Textualize/textual/pull/3566
- Fix issue with chunky highlights on buttons https://github.com/Textualize/textual/pull/3571
- Fixed `OptionList` event leakage from `CommandPalette` to `App`.
- Fixed crash in `LoadingIndicator` https://github.com/Textualize/textual/pull/3498
- Fixed crash when `Tabs` appeared as a descendant of `TabbedContent` in the DOM https://github.com/Textualize/textual/pull/3602
- Fixed the command palette cancelling other workers https://github.com/Textualize/textual/issues/3615

### Added

- Add Document `get_index_from_location` / `get_location_from_index` https://github.com/Textualize/textual/pull/3410
- Add setter for `TextArea.text` https://github.com/Textualize/textual/discussions/3525
- Added `key` argument to the `DataTable.sort()` method, allowing the table to be sorted using a custom function (or other callable) https://github.com/Textualize/textual/pull/3090
- Added `initial` to all css rules, which restores default (i.e. value from DEFAULT_CSS) https://github.com/Textualize/textual/pull/3566
- Added HorizontalPad to pad.py https://github.com/Textualize/textual/pull/3571
- Added `AwaitComplete` class, to be used for optionally awaitable return values https://github.com/Textualize/textual/pull/3498

### Changed

- Breaking change: `Button.ACTIVE_EFFECT_DURATION` classvar converted to `Button.active_effect_duration` attribute https://github.com/Textualize/textual/pull/3498
- Breaking change: `Input.blink_timer` made private (renamed to `Input._blink_timer`) https://github.com/Textualize/textual/pull/3498
- Breaking change: `Input.cursor_blink` reactive updated to not run on mount (now `init=False`) https://github.com/Textualize/textual/pull/3498
- Breaking change: `AwaitTabbedContent` class removed https://github.com/Textualize/textual/pull/3498
- Breaking change: `Tabs.remove_tab` now returns an `AwaitComplete` instead of an `AwaitRemove` https://github.com/Textualize/textual/pull/3498
- Breaking change: `Tabs.clear` now returns an `AwaitComplete` instead of an `AwaitRemove` https://github.com/Textualize/textual/pull/3498
- `TabbedContent.add_pane` now returns an `AwaitComplete` instead of an `AwaitTabbedContent` https://github.com/Textualize/textual/pull/3498
- `TabbedContent.remove_pane` now returns an `AwaitComplete` instead of an `AwaitTabbedContent` https://github.com/Textualize/textual/pull/3498
- `TabbedContent.clear_pane` now returns an `AwaitComplete` instead of an `AwaitTabbedContent` https://github.com/Textualize/textual/pull/3498
- `Tabs.add_tab` now returns an `AwaitComplete` instead of an `AwaitMount` https://github.com/Textualize/textual/pull/3498
- `DirectoryTree.reload` now returns an `AwaitComplete`, which may be awaited to ensure the node has finished being processed by the internal queue https://github.com/Textualize/textual/pull/3498
- `Tabs.remove_tab` now returns an `AwaitComplete`, which may be awaited to ensure the tab is unmounted and internal state is updated https://github.com/Textualize/textual/pull/3498
- `App.switch_mode` now returns an `AwaitMount`, which may be awaited to ensure the screen is mounted https://github.com/Textualize/textual/pull/3498
- Buttons will now display multiple lines, and have auto height https://github.com/Textualize/textual/pull/3539
- DataTable now has a max-height of 100vh rather than 100%, which doesn't work with auto
- Breaking change: empty rules now result in an error https://github.com/Textualize/textual/pull/3566
- Improved startup time by caching CSS parsing https://github.com/Textualize/textual/pull/3575
- Workers are now created/run in a thread-safe way https://github.com/Textualize/textual/pull/3586

## [0.40.0] - 2023-10-11

### Added

- Added `loading` reactive property to widgets https://github.com/Textualize/textual/pull/3509

## [0.39.0] - 2023-10-10

### Fixed

- `Pilot.click`/`Pilot.hover` can't use `Screen` as a selector https://github.com/Textualize/textual/issues/3395
- App exception when a `Tree` is initialized/mounted with `disabled=True` https://github.com/Textualize/textual/issues/3407
- Fixed `print` locations not being correctly reported in `textual console` https://github.com/Textualize/textual/issues/3237
- Fix location of IME and emoji popups https://github.com/Textualize/textual/pull/3408
- Fixed application freeze when pasting an emoji into an application on Windows https://github.com/Textualize/textual/issues/3178
- Fixed duplicate option ID handling in the `OptionList` https://github.com/Textualize/textual/issues/3455
- Fix crash when removing and updating DataTable cell at same time https://github.com/Textualize/textual/pull/3487
- Fixed fractional styles to allow integer values https://github.com/Textualize/textual/issues/3414
- Stop eating stdout/stderr in headless mode - print works again in tests https://github.com/Textualize/textual/pull/3486

### Added

- `OutOfBounds` exception to be raised by `Pilot` https://github.com/Textualize/textual/pull/3360
- `TextArea.cursor_screen_offset` property for getting the screen-relative position of the cursor https://github.com/Textualize/textual/pull/3408
- `Input.cursor_screen_offset` property for getting the screen-relative position of the cursor https://github.com/Textualize/textual/pull/3408
- Reactive `cell_padding` (and respective parameter) to define horizontal cell padding in data table columns https://github.com/Textualize/textual/issues/3435
- Added `Input.clear` method https://github.com/Textualize/textual/pull/3430
- Added `TextArea.SelectionChanged` and `TextArea.Changed` messages https://github.com/Textualize/textual/pull/3442
- Added `wait_for_dismiss` parameter to `App.push_screen` https://github.com/Textualize/textual/pull/3477
- Allow scrollbar-size to be set to 0 to achieve scrollable containers with no visible scrollbars https://github.com/Textualize/textual/pull/3488

### Changed

- Breaking change: tree-sitter and tree-sitter-languages dependencies moved to `syntax` extra https://github.com/Textualize/textual/pull/3398
- `Pilot.click`/`Pilot.hover` now raises `OutOfBounds` when clicking outside visible screen https://github.com/Textualize/textual/pull/3360
- `Pilot.click`/`Pilot.hover` now return a Boolean indicating whether the click/hover landed on the widget that matches the selector https://github.com/Textualize/textual/pull/3360
- Added a delay to when the `No Matches` message appears in the command palette, thus removing a flicker https://github.com/Textualize/textual/pull/3399
- Timer callbacks are now typed more loosely https://github.com/Textualize/textual/issues/3434

## [0.38.1] - 2023-09-21

### Fixed

- Hotfix - added missing highlight files in build distribution https://github.com/Textualize/textual/pull/3370

## [0.38.0] - 2023-09-21

### Added

- Added a TextArea https://github.com/Textualize/textual/pull/2931
- Added :dark and :light pseudo classes

### Fixed

- Fixed `DataTable` not updating component styles on hot-reloading https://github.com/Textualize/textual/issues/3312

### Changed

- Breaking change: CSS in DEFAULT_CSS is now automatically scoped to the widget (set SCOPED_CSS=False) to disable
- Breaking change: Changed `Markdown.goto_anchor` to return a boolean (if the anchor was found) instead of `None` https://github.com/Textualize/textual/pull/3334

## [0.37.1] - 2023-09-16

### Fixed

- Fixed the command palette crashing with a `TimeoutError` in any Python before 3.11 https://github.com/Textualize/textual/issues/3320
- Fixed `Input` event leakage from `CommandPalette` to `App`.

## [0.37.0] - 2023-09-15

### Added

- Added the command palette https://github.com/Textualize/textual/pull/3058
- `Input` is now validated when focus moves out of it https://github.com/Textualize/textual/pull/3193
- Attribute `Input.validate_on` (and `__init__` parameter of the same name) to customise when validation occurs https://github.com/Textualize/textual/pull/3193
- Screen-specific (sub-)title attributes https://github.com/Textualize/textual/pull/3199:
  - `Screen.TITLE`
  - `Screen.SUB_TITLE`
  - `Screen.title`
  - `Screen.sub_title`
- Properties `Header.screen_title` and `Header.screen_sub_title` https://github.com/Textualize/textual/pull/3199
- Added `DirectoryTree.DirectorySelected` message https://github.com/Textualize/textual/issues/3200
- Added `widgets.Collapsible` contributed by Sunyoung Yoo https://github.com/Textualize/textual/pull/2989

### Fixed

- Fixed a crash when removing an option from an `OptionList` while the mouse is hovering over the last option https://github.com/Textualize/textual/issues/3270
- Fixed a crash in `MarkdownViewer` when clicking on a link that contains an anchor https://github.com/Textualize/textual/issues/3094
- Fixed wrong message pump in pop_screen https://github.com/Textualize/textual/pull/3315

### Changed

- Widget.notify and App.notify are now thread-safe https://github.com/Textualize/textual/pull/3275
- Breaking change: Widget.notify and App.notify now return None https://github.com/Textualize/textual/pull/3275
- App.unnotify is now private (renamed to App._unnotify) https://github.com/Textualize/textual/pull/3275
- `Markdown.load` will now attempt to scroll to a related heading if an anchor is provided https://github.com/Textualize/textual/pull/3244
- `ProgressBar` explicitly supports being set back to its indeterminate state https://github.com/Textualize/textual/pull/3286

## [0.36.0] - 2023-09-05

### Added

- TCSS styles `layer` and `layers` can be strings https://github.com/Textualize/textual/pull/3169
- `App.return_code` for the app return code https://github.com/Textualize/textual/pull/3202
- Added `animate` switch to `Tree.scroll_to_line` and `Tree.scroll_to_node` https://github.com/Textualize/textual/pull/3210
- Added `Rule` widget https://github.com/Textualize/textual/pull/3209
- Added App.current_mode to get the current mode https://github.com/Textualize/textual/pull/3233

### Changed

- Reactive callbacks are now scheduled on the message pump of the reactable that is watching instead of the owner of reactive attribute https://github.com/Textualize/textual/pull/3065
- Callbacks scheduled with `call_next` will now have the same prevented messages as when the callback was scheduled https://github.com/Textualize/textual/pull/3065
- Added `cursor_type` to the `DataTable` constructor.
- Fixed `push_screen` not updating Screen.CSS styles https://github.com/Textualize/textual/issues/3217
- `DataTable.add_row` accepts `height=None` to automatically compute optimal height for a row https://github.com/Textualize/textual/pull/3213

### Fixed

- Fixed flicker when calling pop_screen multiple times https://github.com/Textualize/textual/issues/3126
- Fixed setting styles.layout not updating https://github.com/Textualize/textual/issues/3047
- Fixed flicker when scrolling tree up or down a line https://github.com/Textualize/textual/issues/3206

## [0.35.1]

### Fixed

- Fixed flash of 80x24 interface in textual-web

## [0.35.0]

### Added

- Ability to enable/disable tabs via the reactive `disabled` in tab panes https://github.com/Textualize/textual/pull/3152
- Textual-web driver support for Windows

### Fixed

- Could not hide/show/disable/enable tabs in nested `TabbedContent` https://github.com/Textualize/textual/pull/3150

## [0.34.0] - 2023-08-22

### Added

- Methods `TabbedContent.disable_tab` and `TabbedContent.enable_tab` https://github.com/Textualize/textual/pull/3112
- Methods `Tabs.disable` and `Tabs.enable` https://github.com/Textualize/textual/pull/3112
- Messages `Tab.Disabled`, `Tab.Enabled`, `Tabs.TabDisabled` and `Tabs.Enabled` https://github.com/Textualize/textual/pull/3112
- Methods `TabbedContent.hide_tab` and `TabbedContent.show_tab` https://github.com/Textualize/textual/pull/3112
- Methods `Tabs.hide` and `Tabs.show` https://github.com/Textualize/textual/pull/3112
- Messages `Tabs.TabHidden` and `Tabs.TabShown` https://github.com/Textualize/textual/pull/3112
- Added `ListView.extend` method to append multiple items https://github.com/Textualize/textual/pull/3012

### Changed

- grid-columns and grid-rows now accept an `auto` token to detect the optimal size https://github.com/Textualize/textual/pull/3107
- LoadingIndicator now has a minimum height of 1 line.

### Fixed

- Fixed auto height container with default grid-rows https://github.com/Textualize/textual/issues/1597
- Fixed `page_up` and `page_down` bug in `DataTable` when `show_header = False` https://github.com/Textualize/textual/pull/3093
- Fixed issue with visible children inside invisible container when moving focus https://github.com/Textualize/textual/issues/3053

## [0.33.0] - 2023-08-15


### Fixed

- Fixed unintuitive sizing behaviour of TabbedContent https://github.com/Textualize/textual/issues/2411
- Fixed relative units not always expanding auto containers https://github.com/Textualize/textual/pull/3059
- Fixed background refresh https://github.com/Textualize/textual/issues/3055
- Fixed `SelectionList.clear_options` https://github.com/Textualize/textual/pull/3075
- `MouseMove` events bubble up from widgets. `App` and `Screen` receive `MouseMove` events even if there's no Widget under the cursor. https://github.com/Textualize/textual/issues/2905
- Fixed click on double-width char https://github.com/Textualize/textual/issues/2968

### Changed

- Breaking change: `DOMNode.visible` now takes into account full DOM to report whether a node is visible or not.

### Removed

- Property `Widget.focusable_children` https://github.com/Textualize/textual/pull/3070

### Added

- Added an interface for replacing prompt of an individual option in an `OptionList` https://github.com/Textualize/textual/issues/2603
- Added `DirectoryTree.reload_node` method https://github.com/Textualize/textual/issues/2757
- Added widgets.Digit https://github.com/Textualize/textual/pull/3073
- Added `BORDER_TITLE` and `BORDER_SUBTITLE` classvars to Widget https://github.com/Textualize/textual/pull/3097

### Changed

- DescendantBlur and DescendantFocus can now be used with @on decorator

## [0.32.0] - 2023-08-03

### Added

- Added widgets.Log
- Added Widget.is_vertical_scroll_end, Widget.is_horizontal_scroll_end, Widget.is_vertical_scrollbar_grabbed, Widget.is_horizontal_scrollbar_grabbed

### Changed

- Breaking change: Renamed TextLog to RichLog

## [0.31.0] - 2023-08-01

### Added

- Added App.begin_capture_print, App.end_capture_print, Widget.begin_capture_print, Widget.end_capture_print https://github.com/Textualize/textual/issues/2952
- Added the ability to run async methods as thread workers https://github.com/Textualize/textual/pull/2938
- Added `App.stop_animation` https://github.com/Textualize/textual/issues/2786
- Added `Widget.stop_animation` https://github.com/Textualize/textual/issues/2786

### Changed

- Breaking change: Creating a thread worker now requires that a `thread=True` keyword argument is passed https://github.com/Textualize/textual/pull/2938
- Breaking change: `Markdown.load` no longer captures all errors and returns a `bool`, errors now propagate https://github.com/Textualize/textual/issues/2956
- Breaking change: the default style of a `DataTable` now has `max-height: 100%` https://github.com/Textualize/textual/issues/2959

### Fixed

- Fixed a crash when a `SelectionList` had a prompt wider than itself https://github.com/Textualize/textual/issues/2900
- Fixed a bug where `Click` events were bubbling up from `Switch` widgets https://github.com/Textualize/textual/issues/2366
- Fixed a crash when using empty CSS variables https://github.com/Textualize/textual/issues/1849
- Fixed issue with tabs in TextLog https://github.com/Textualize/textual/issues/3007
- Fixed a bug with `DataTable` hover highlighting https://github.com/Textualize/textual/issues/2909

## [0.30.0] - 2023-07-17

### Added

- Added `DataTable.remove_column` method https://github.com/Textualize/textual/pull/2899
- Added notifications https://github.com/Textualize/textual/pull/2866
- Added `on_complete` callback to scroll methods https://github.com/Textualize/textual/pull/2903

### Fixed

- Fixed CancelledError issue with timer https://github.com/Textualize/textual/issues/2854
- Fixed Toggle Buttons issue with not being clickable/hoverable https://github.com/Textualize/textual/pull/2930


## [0.29.0] - 2023-07-03

### Changed

- Factored dev tools (`textual` command) in to external lib (`textual-dev`).

### Added

- Updated `DataTable.get_cell` type hints to accept string keys https://github.com/Textualize/textual/issues/2586
- Added `DataTable.get_cell_coordinate` method
- Added `DataTable.get_row_index` method https://github.com/Textualize/textual/issues/2587
- Added `DataTable.get_column_index` method
- Added can-focus pseudo-class to target widgets that may receive focus
- Make `Markdown.update` optionally awaitable https://github.com/Textualize/textual/pull/2838
- Added `default` parameter to `DataTable.add_column` for populating existing rows https://github.com/Textualize/textual/pull/2836
- Added can-focus pseudo-class to target widgets that may receive focus

### Fixed

- Fixed crash when columns were added to populated `DataTable` https://github.com/Textualize/textual/pull/2836
- Fixed issues with opacity on Screens https://github.com/Textualize/textual/issues/2616
- Fixed style problem with selected selections in a non-focused selection list https://github.com/Textualize/textual/issues/2768
- Fixed sys.stdout and sys.stderr being None https://github.com/Textualize/textual/issues/2879

## [0.28.1] - 2023-06-20

### Fixed

- Fixed indented code blocks not showing up in `Markdown` https://github.com/Textualize/textual/issues/2781
- Fixed inline code blocks in lists showing out of order in `Markdown` https://github.com/Textualize/textual/issues/2676
- Fixed list items in a `Markdown` being added to the focus chain https://github.com/Textualize/textual/issues/2380
- Fixed `Tabs` posting unnecessary messages when removing non-active tabs https://github.com/Textualize/textual/issues/2807
- call_after_refresh will preserve the sender within the callback https://github.com/Textualize/textual/pull/2806

### Added

- Added a method of allowing third party code to handle unhandled tokens in `Markdown` https://github.com/Textualize/textual/pull/2803
- Added `MarkdownBlock` as an exported symbol in `textual.widgets.markdown` https://github.com/Textualize/textual/pull/2803

### Changed

- Tooltips are now inherited, so will work with compound widgets


## [0.28.0] - 2023-06-19

### Added

- The devtools console now confirms when CSS files have been successfully loaded after a previous error https://github.com/Textualize/textual/pull/2716
- Class variable `CSS` to screens https://github.com/Textualize/textual/issues/2137
- Class variable `CSS_PATH` to screens https://github.com/Textualize/textual/issues/2137
- Added `cursor_foreground_priority` and `cursor_background_priority` to `DataTable` https://github.com/Textualize/textual/pull/2736
- Added Region.center
- Added `center` parameter to `Widget.scroll_to_region`
- Added `origin_visible` parameter to `Widget.scroll_to_region`
- Added `origin_visible` parameter to `Widget.scroll_to_center`
- Added `TabbedContent.tab_count` https://github.com/Textualize/textual/pull/2751
- Added `TabbedContent.add_pane` https://github.com/Textualize/textual/pull/2751
- Added `TabbedContent.remove_pane` https://github.com/Textualize/textual/pull/2751
- Added `TabbedContent.clear_panes` https://github.com/Textualize/textual/pull/2751
- Added `TabbedContent.Cleared` https://github.com/Textualize/textual/pull/2751

### Fixed

- Fixed setting `TreeNode.label` on an existing `Tree` node not immediately refreshing https://github.com/Textualize/textual/pull/2713
- Correctly implement `__eq__` protocol in DataTable https://github.com/Textualize/textual/pull/2705
- Fixed exceptions in Pilot tests being silently ignored https://github.com/Textualize/textual/pull/2754
- Fixed issue where internal data of `OptionList` could be invalid for short window after `clear_options` https://github.com/Textualize/textual/pull/2754
- Fixed `Tooltip` causing a `query_one` on a lone `Static` to fail https://github.com/Textualize/textual/issues/2723
- Nested widgets wouldn't lose focus when parent is disabled https://github.com/Textualize/textual/issues/2772
- Fixed the `Tabs` `Underline` highlight getting "lost" in some extreme situations https://github.com/Textualize/textual/pull/2751

### Changed

- Breaking change: The `@on` decorator will now match a message class and any child classes https://github.com/Textualize/textual/pull/2746
- Breaking change: Styles update to checkbox, radiobutton, OptionList, Select, SelectionList, Switch https://github.com/Textualize/textual/pull/2777
- `Tabs.add_tab` is now optionally awaitable https://github.com/Textualize/textual/pull/2778
- `Tabs.add_tab` now takes `before` and `after` arguments to position a new tab https://github.com/Textualize/textual/pull/2778
- `Tabs.remove_tab` is now optionally awaitable https://github.com/Textualize/textual/pull/2778
- Breaking change: `Tabs.clear` has been changed from returning `self` to being optionally awaitable https://github.com/Textualize/textual/pull/2778

## [0.27.0] - 2023-06-01

### Fixed

- Fixed zero division error https://github.com/Textualize/textual/issues/2673
- Fix `scroll_to_center` when there were nested layers out of view (Compositor full_map not populated fully) https://github.com/Textualize/textual/pull/2684
- Fix crash when `Select` widget value attribute was set in `compose` https://github.com/Textualize/textual/pull/2690
- Issue with computing progress in workers https://github.com/Textualize/textual/pull/2686
- Issues with `switch_screen` not updating the results callback appropriately https://github.com/Textualize/textual/issues/2650
- Fixed incorrect mount order https://github.com/Textualize/textual/pull/2702

### Added

- `work` decorator accepts `description` parameter to add debug string https://github.com/Textualize/textual/issues/2597
- Added `SelectionList` widget https://github.com/Textualize/textual/pull/2652
- `App.AUTO_FOCUS` to set auto focus on all screens https://github.com/Textualize/textual/issues/2594
- Option to `scroll_to_center` to ensure we don't scroll such that the top left corner of the widget is not visible https://github.com/Textualize/textual/pull/2682
- Added `Widget.tooltip` property https://github.com/Textualize/textual/pull/2670
- Added `Region.inflect` https://github.com/Textualize/textual/pull/2670
- `Suggester` API to compose with widgets for automatic suggestions https://github.com/Textualize/textual/issues/2330
- `SuggestFromList` class to let widgets get completions from a fixed set of options https://github.com/Textualize/textual/pull/2604
- `Input` has a new component class `input--suggestion` https://github.com/Textualize/textual/pull/2604
- Added `Widget.remove_children` https://github.com/Textualize/textual/pull/2657
- Added `Validator` framework and validation for `Input` https://github.com/Textualize/textual/pull/2600
- Ability to have private and public validate methods https://github.com/Textualize/textual/pull/2708
- Ability to have private compute methods https://github.com/Textualize/textual/pull/2708
- Added `message_hook` to App.run_test https://github.com/Textualize/textual/pull/2702
- Added `Sparkline` widget https://github.com/Textualize/textual/pull/2631

### Changed

- `Placeholder` now sets its color cycle per app https://github.com/Textualize/textual/issues/2590
- Footer now clears key highlight regardless of whether it's in the active screen or not https://github.com/Textualize/textual/issues/2606
- The default Widget repr no longer displays classes and pseudo-classes (to reduce noise in logs). Add them to your `__rich_repr__` method if needed. https://github.com/Textualize/textual/pull/2623
- Setting `Screen.AUTO_FOCUS` to `None` will inherit `AUTO_FOCUS` from the app instead of disabling it https://github.com/Textualize/textual/issues/2594
- Setting `Screen.AUTO_FOCUS` to `""` will disable it on the screen https://github.com/Textualize/textual/issues/2594
- Messages now have a `handler_name` class var which contains the name of the default handler method.
- `Message.control` is now a property instead of a class variable. https://github.com/Textualize/textual/issues/2528
- `Tree` and `DirectoryTree` Messages no longer accept a `tree` parameter, using `self.node.tree` instead. https://github.com/Textualize/textual/issues/2529
- Keybinding <kbd>right</kbd> in `Input` is also used to accept a suggestion if the cursor is at the end of the input https://github.com/Textualize/textual/pull/2604
- `Input.__init__` now accepts a `suggester` attribute for completion suggestions https://github.com/Textualize/textual/pull/2604
- Using `switch_screen` to switch to the currently active screen is now a no-op https://github.com/Textualize/textual/pull/2692
- Breaking change: removed `reactive.py::Reactive.var` in favor of `reactive.py::var` https://github.com/Textualize/textual/pull/2709/

### Removed

- `Placeholder.reset_color_cycle`
- Removed `Widget.reset_focus` (now called `Widget.blur`) https://github.com/Textualize/textual/issues/2642

## [0.26.0] - 2023-05-20

### Added

- Added `Widget.can_view`

### Changed

- Textual will now scroll focused widgets to center if not in view

## [0.25.0] - 2023-05-17

### Changed

- App `title` and `sub_title` attributes can be set to any type https://github.com/Textualize/textual/issues/2521
- `DirectoryTree` now loads directory contents in a worker https://github.com/Textualize/textual/issues/2456
- Only a single error will be written by default, unless in dev mode ("debug" in App.features) https://github.com/Textualize/textual/issues/2480
- Using `Widget.move_child` where the target and the child being moved are the same is now a no-op https://github.com/Textualize/textual/issues/1743
- Calling `dismiss` on a screen that is not at the top of the stack now raises an exception https://github.com/Textualize/textual/issues/2575
- `MessagePump.call_after_refresh` and `MessagePump.call_later` will now return `False` if the callback could not be scheduled. https://github.com/Textualize/textual/pull/2584

### Fixed

- Fixed `ZeroDivisionError` in `resolve_fraction_unit` https://github.com/Textualize/textual/issues/2502
- Fixed `TreeNode.expand` and `TreeNode.expand_all` not posting a `Tree.NodeExpanded` message https://github.com/Textualize/textual/issues/2535
- Fixed `TreeNode.collapse` and `TreeNode.collapse_all` not posting a `Tree.NodeCollapsed` message https://github.com/Textualize/textual/issues/2535
- Fixed `TreeNode.toggle` and `TreeNode.toggle_all` not posting a `Tree.NodeExpanded` or `Tree.NodeCollapsed` message https://github.com/Textualize/textual/issues/2535
- `footer--description` component class was being ignored https://github.com/Textualize/textual/issues/2544
- Pasting empty selection in `Input` would raise an exception https://github.com/Textualize/textual/issues/2563
- `Screen.AUTO_FOCUS` now focuses the first _focusable_ widget that matches the selector https://github.com/Textualize/textual/issues/2578
- `Screen.AUTO_FOCUS` now works on the default screen on startup https://github.com/Textualize/textual/pull/2581
- Fix for setting dark in App `__init__` https://github.com/Textualize/textual/issues/2583
- Fix issue with scrolling and docks https://github.com/Textualize/textual/issues/2525
- Fix not being able to use CSS classes with `Tab` https://github.com/Textualize/textual/pull/2589

### Added

- Class variable `AUTO_FOCUS` to screens https://github.com/Textualize/textual/issues/2457
- Added `NULL_SPACING` and `NULL_REGION` to geometry.py

## [0.24.1] - 2023-05-08

### Fixed

- Fix TypeError in code browser

## [0.24.0] - 2023-05-08

### Fixed

- Fixed crash when creating a `DirectoryTree` starting anywhere other than `.`
- Fixed line drawing in `Tree` when `Tree.show_root` is `True` https://github.com/Textualize/textual/issues/2397
- Fixed line drawing in `Tree` not marking branches as selected when first getting focus https://github.com/Textualize/textual/issues/2397

### Changed

- The DataTable cursor is now scrolled into view when the cursor coordinate is changed programmatically https://github.com/Textualize/textual/issues/2459
- run_worker exclusive parameter is now `False` by default https://github.com/Textualize/textual/pull/2470
- Added `always_update` as an optional argument for `reactive.var`
- Made Binding description default to empty string, which is equivalent to show=False https://github.com/Textualize/textual/pull/2501
- Modified Message to allow it to be used as a dataclass https://github.com/Textualize/textual/pull/2501
- Decorator `@on` accepts arbitrary `**kwargs` to apply selectors to attributes of the message https://github.com/Textualize/textual/pull/2498

### Added

- Property `control` as alias for attribute `tabs` in `Tabs` messages https://github.com/Textualize/textual/pull/2483
- Experimental: Added "overlay" rule https://github.com/Textualize/textual/pull/2501
- Experimental: Added "constrain" rule https://github.com/Textualize/textual/pull/2501
- Added textual.widgets.Select https://github.com/Textualize/textual/pull/2501
- Added Region.translate_inside https://github.com/Textualize/textual/pull/2501
- `TabbedContent` now takes kwargs `id`, `name`, `classes`, and `disabled`, upon initialization, like other widgets https://github.com/Textualize/textual/pull/2497
- Method `DataTable.move_cursor` https://github.com/Textualize/textual/issues/2472
- Added `OptionList.add_options` https://github.com/Textualize/textual/pull/2508
- Added `TreeNode.is_root` https://github.com/Textualize/textual/pull/2510
- Added `TreeNode.remove_children` https://github.com/Textualize/textual/pull/2510
- Added `TreeNode.remove` https://github.com/Textualize/textual/pull/2510
- Added classvar `Message.ALLOW_SELECTOR_MATCH` https://github.com/Textualize/textual/pull/2498
- Added `ALLOW_SELECTOR_MATCH` to all built-in messages associated with widgets https://github.com/Textualize/textual/pull/2498
- Markdown document sub-widgets now reference the container document
- Table of contents of a markdown document now references the document
- Added the `control` property to messages
  - `DirectoryTree.FileSelected`
  - `ListView`
    - `Highlighted`
    - `Selected`
  - `Markdown`
    - `TableOfContentsUpdated`
    - `TableOfContentsSelected`
    - `LinkClicked`
  - `OptionList`
    - `OptionHighlighted`
    - `OptionSelected`
  - `RadioSet.Changed`
  - `TabContent.TabActivated`
  - `Tree`
    - `NodeSelected`
    - `NodeHighlighted`
    - `NodeExpanded`
    - `NodeCollapsed`

## [0.23.0] - 2023-05-03

### Fixed

- Fixed `outline` top and bottom not handling alpha - https://github.com/Textualize/textual/issues/2371
- Fixed `!important` not applying to `align` https://github.com/Textualize/textual/issues/2420
- Fixed `!important` not applying to `border` https://github.com/Textualize/textual/issues/2420
- Fixed `!important` not applying to `content-align` https://github.com/Textualize/textual/issues/2420
- Fixed `!important` not applying to `outline` https://github.com/Textualize/textual/issues/2420
- Fixed `!important` not applying to `overflow` https://github.com/Textualize/textual/issues/2420
- Fixed `!important` not applying to `scrollbar-size` https://github.com/Textualize/textual/issues/2420
- Fixed `outline-right` not being recognised https://github.com/Textualize/textual/issues/2446
- Fixed OSError when a file system is not available https://github.com/Textualize/textual/issues/2468

### Changed

- Setting attributes with a `compute_` method will now raise an `AttributeError` https://github.com/Textualize/textual/issues/2383
- Unknown psuedo-selectors will now raise a tokenizer error (previously they were silently ignored) https://github.com/Textualize/textual/pull/2445
- Breaking change: `DirectoryTree.FileSelected.path` is now always a `Path` https://github.com/Textualize/textual/issues/2448
- Breaking change: `Directorytree.load_directory` renamed to `Directorytree._load_directory` https://github.com/Textualize/textual/issues/2448
- Unknown pseudo-selectors will now raise a tokenizer error (previously they were silently ignored) https://github.com/Textualize/textual/pull/2445

### Added

- Watch methods can now optionally be private https://github.com/Textualize/textual/issues/2382
- Added `DirectoryTree.path` reactive attribute https://github.com/Textualize/textual/issues/2448
- Added `DirectoryTree.FileSelected.node` https://github.com/Textualize/textual/pull/2463
- Added `DirectoryTree.reload` https://github.com/Textualize/textual/issues/2448
- Added textual.on decorator https://github.com/Textualize/textual/issues/2398

## [0.22.3] - 2023-04-29

### Fixed

- Fixed `textual run` on Windows https://github.com/Textualize/textual/issues/2406
- Fixed top border of button hover state

## [0.22.2] - 2023-04-29

### Added

- Added `TreeNode.tree` as a read-only public attribute https://github.com/Textualize/textual/issues/2413

### Fixed

- Fixed superfluous style updates for focus-within pseudo-selector

## [0.22.1] - 2023-04-28

### Fixed

- Fixed timer issue https://github.com/Textualize/textual/issues/2416
- Fixed `textual run` issue https://github.com/Textualize/textual/issues/2391

## [0.22.0] - 2023-04-27

### Fixed

- Fixed broken fr units when there is a min or max dimension https://github.com/Textualize/textual/issues/2378
- Fixed plain text in Markdown code blocks with no syntax being difficult to read https://github.com/Textualize/textual/issues/2400

### Added

- Added `ProgressBar` widget https://github.com/Textualize/textual/pull/2333

### Changed

- All `textual.containers` are now `1fr` in relevant dimensions by default https://github.com/Textualize/textual/pull/2386


## [0.21.0] - 2023-04-26

### Changed

- `textual run` execs apps in a new context.
- Textual console no longer parses console markup.
- Breaking change: `Container` no longer shows required scrollbars by default https://github.com/Textualize/textual/issues/2361
- Breaking change: `VerticalScroll` no longer shows a required horizontal scrollbar by default
- Breaking change: `HorizontalScroll` no longer shows a required vertical scrollbar by default
- Breaking change: Renamed `App.action_add_class_` to `App.action_add_class`
- Breaking change: Renamed `App.action_remove_class_` to `App.action_remove_class`
- Breaking change: `RadioSet` is now a single focusable widget https://github.com/Textualize/textual/pull/2372
- Breaking change: Removed `containers.Content` (use `containers.VerticalScroll` now)

### Added

- Added `-c` switch to `textual run` which runs commands in a Textual dev environment.
- Breaking change: standard keyboard scrollable navigation bindings have been moved off `Widget` and onto a new base class for scrollable containers (see also below addition) https://github.com/Textualize/textual/issues/2332
- `ScrollView` now inherits from `ScrollableContainer` rather than `Widget` https://github.com/Textualize/textual/issues/2332
- Containers no longer inherit any bindings from `Widget` https://github.com/Textualize/textual/issues/2331
- Added `ScrollableContainer`; a container class that binds the common navigation keys to scroll actions (see also above breaking change) https://github.com/Textualize/textual/issues/2332

### Fixed

- Fixed dark mode toggles in a "child" screen not updating a "parent" screen https://github.com/Textualize/textual/issues/1999
- Fixed "panel" border not exposed via CSS
- Fixed `TabbedContent.active` changes not changing the actual content https://github.com/Textualize/textual/issues/2352
- Fixed broken color on macOS Terminal https://github.com/Textualize/textual/issues/2359

## [0.20.1] - 2023-04-18

### Fix

- New fix for stuck tabs underline https://github.com/Textualize/textual/issues/2229

## [0.20.0] - 2023-04-18

### Changed

- Changed signature of Driver. Technically a breaking change, but unlikely to affect anyone.
- Breaking change: Timer.start is now private, and returns None. There was no reason to call this manually, so unlikely to affect anyone.
- A clicked tab will now be scrolled to the center of its tab container https://github.com/Textualize/textual/pull/2276
- Style updates are now done immediately rather than on_idle https://github.com/Textualize/textual/pull/2304
- `ButtonVariant` is now exported from `textual.widgets.button` https://github.com/Textualize/textual/issues/2264
- `HorizontalScroll` and `VerticalScroll` are now focusable by default https://github.com/Textualize/textual/pull/2317

### Added

- Added `DataTable.remove_row` method https://github.com/Textualize/textual/pull/2253
- option `--port` to the command `textual console` to specify which port the console should connect to https://github.com/Textualize/textual/pull/2258
- `Widget.scroll_to_center` method to scroll children to the center of container widget https://github.com/Textualize/textual/pull/2255 and https://github.com/Textualize/textual/pull/2276
- Added `TabActivated` message to `TabbedContent` https://github.com/Textualize/textual/pull/2260
- Added "panel" border style https://github.com/Textualize/textual/pull/2292
- Added `border-title-color`, `border-title-background`, `border-title-style` rules https://github.com/Textualize/textual/issues/2289
- Added `border-subtitle-color`, `border-subtitle-background`, `border-subtitle-style` rules https://github.com/Textualize/textual/issues/2289

### Fixed

- Fixed order styles are applied in DataTable - allows combining of renderable styles and component classes https://github.com/Textualize/textual/pull/2272
- Fixed key combos with up/down keys in some terminals https://github.com/Textualize/textual/pull/2280
- Fix empty ListView preventing bindings from firing https://github.com/Textualize/textual/pull/2281
- Fix `get_component_styles` returning incorrect values on first call when combined with pseudoclasses https://github.com/Textualize/textual/pull/2304
- Fixed `active_message_pump.get` sometimes resulting in a `LookupError` https://github.com/Textualize/textual/issues/2301

## [0.19.1] - 2023-04-10

### Fixed

- Fix viewport units using wrong viewport size  https://github.com/Textualize/textual/pull/2247
- Fixed layout not clearing arrangement cache https://github.com/Textualize/textual/pull/2249


## [0.19.0] - 2023-04-07

### Added

- Added support for filtering a `DirectoryTree` https://github.com/Textualize/textual/pull/2215

### Changed

- Allowed border_title and border_subtitle to accept Text objects
- Added additional line around titles
- When a container is auto, relative dimensions in children stretch the container. https://github.com/Textualize/textual/pull/2221
- DataTable page up / down now move cursor

### Fixed

- Fixed margin not being respected when width or height is "auto" https://github.com/Textualize/textual/issues/2220
- Fixed issue which prevent scroll_visible from working https://github.com/Textualize/textual/issues/2181
- Fixed missing tracebacks on Windows https://github.com/Textualize/textual/issues/2027

## [0.18.0] - 2023-04-04

### Added

- Added Worker API https://github.com/Textualize/textual/pull/2182

### Changed

- Breaking change: Markdown.update is no longer a coroutine https://github.com/Textualize/textual/pull/2182

### Fixed

- `RadioSet` is now far less likely to report `pressed_button` as `None` https://github.com/Textualize/textual/issues/2203

## [0.17.3] - 2023-04-02

### [Fixed]

- Fixed scrollable area not taking in to account dock https://github.com/Textualize/textual/issues/2188

## [0.17.2] - 2023-04-02

### [Fixed]

- Fixed bindings persistance https://github.com/Textualize/textual/issues/1613
- The `Markdown` widget now auto-increments ordered lists https://github.com/Textualize/textual/issues/2002
- Fixed modal bindings https://github.com/Textualize/textual/issues/2194
- Fix binding enter to active button https://github.com/Textualize/textual/issues/2194

### [Changed]

- tab and shift+tab are now defined on Screen.

## [0.17.1] - 2023-03-30

### Fixed

- Fix cursor not hiding on Windows https://github.com/Textualize/textual/issues/2170
- Fixed freeze when ctrl-clicking links https://github.com/Textualize/textual/issues/2167 https://github.com/Textualize/textual/issues/2073

## [0.17.0] - 2023-03-29

### Fixed

- Issue with parsing action strings whose arguments contained quoted closing parenthesis https://github.com/Textualize/textual/pull/2112
- Issues with parsing action strings with tuple arguments https://github.com/Textualize/textual/pull/2112
- Issue with watching for CSS file changes https://github.com/Textualize/textual/pull/2128
- Fix for tabs not invalidating https://github.com/Textualize/textual/issues/2125
- Fixed scrollbar layers issue https://github.com/Textualize/textual/issues/1358
- Fix for interaction between pseudo-classes and widget-level render caches https://github.com/Textualize/textual/pull/2155

### Changed

- DataTable now has height: auto by default. https://github.com/Textualize/textual/issues/2117
- Textual will now render strings within renderables (such as tables) as Console Markup by default. You can wrap your text with rich.Text() if you want the original behavior. https://github.com/Textualize/textual/issues/2120
- Some widget methods now return `self` instead of `None` https://github.com/Textualize/textual/pull/2102:
  - `Widget`: `refresh`, `focus`, `reset_focus`
  - `Button.press`
  - `DataTable`: `clear`, `refresh_coordinate`, `refresh_row`, `refresh_column`, `sort`
  - `Placehoder.cycle_variant`
  - `Switch.toggle`
  - `Tabs.clear`
  - `TextLog`: `write`, `clear`
  - `TreeNode`: `expand`, `expand_all`, `collapse`, `collapse_all`, `toggle`, `toggle_all`
  - `Tree`: `clear`, `reset`
- Screens with alpha in their background color will now blend with the background. https://github.com/Textualize/textual/pull/2139
- Added "thick" border style. https://github.com/Textualize/textual/pull/2139
- message_pump.app will now set the active app if it is not already set.
- DataTable now has max height set to 100vh

### Added

- Added auto_scroll attribute to TextLog https://github.com/Textualize/textual/pull/2127
- Added scroll_end switch to TextLog.write https://github.com/Textualize/textual/pull/2127
- Added `Widget.get_pseudo_class_state` https://github.com/Textualize/textual/pull/2155
- Added Screen.ModalScreen which prevents App from handling bindings. https://github.com/Textualize/textual/pull/2139
- Added TEXTUAL_LOG env var which should be a path that Textual will write verbose logs to (textual devtools is generally preferred) https://github.com/Textualize/textual/pull/2148
- Added textual.logging.TextualHandler logging handler
- Added Query.set_classes, DOMNode.set_classes, and `classes` setter for Widget https://github.com/Textualize/textual/issues/1081
- Added `OptionList` https://github.com/Textualize/textual/pull/2154

## [0.16.0] - 2023-03-22

### Added
- Added `parser_factory` argument to `Markdown` and `MarkdownViewer` constructors https://github.com/Textualize/textual/pull/2075
- Added `HorizontalScroll` https://github.com/Textualize/textual/issues/1957
- Added `Center` https://github.com/Textualize/textual/issues/1957
- Added `Middle` https://github.com/Textualize/textual/issues/1957
- Added `VerticalScroll` (mimicking the old behaviour of `Vertical`) https://github.com/Textualize/textual/issues/1957
- Added `Widget.border_title` and `Widget.border_subtitle` to set border (sub)title for a widget https://github.com/Textualize/textual/issues/1864
- Added CSS styles `border_title_align` and `border_subtitle_align`.
- Added `TabbedContent` widget https://github.com/Textualize/textual/pull/2059
- Added `get_child_by_type` method to widgets / app https://github.com/Textualize/textual/pull/2059
- Added `Widget.render_str` method https://github.com/Textualize/textual/pull/2059
- Added TEXTUAL_DRIVER environment variable

### Changed

- Dropped "loading-indicator--dot" component style from LoadingIndicator https://github.com/Textualize/textual/pull/2050
- Tabs widget now sends Tabs.Cleared when there is no active tab.
- Breaking change: changed default behaviour of `Vertical` (see `VerticalScroll`) https://github.com/Textualize/textual/issues/1957
- The default `overflow` style for `Horizontal` was changed to `hidden hidden` https://github.com/Textualize/textual/issues/1957
- `DirectoryTree` also accepts `pathlib.Path` objects as the path to list https://github.com/Textualize/textual/issues/1438

### Removed

- Removed `sender` attribute from messages. It's now just private (`_sender`). https://github.com/Textualize/textual/pull/2071

### Fixed

- Fixed borders not rendering correctly. https://github.com/Textualize/textual/pull/2074
- Fix for error when removing nodes. https://github.com/Textualize/textual/issues/2079

## [0.15.1] - 2023-03-14

### Fixed

- Fixed how the namespace for messages is calculated to facilitate inheriting messages https://github.com/Textualize/textual/issues/1814
- `Tab` is now correctly made available from `textual.widgets`. https://github.com/Textualize/textual/issues/2044

## [0.15.0] - 2023-03-13

### Fixed

- Fixed container not resizing when a widget is removed https://github.com/Textualize/textual/issues/2007
- Fixes issue where the horizontal scrollbar would be incorrectly enabled https://github.com/Textualize/textual/pull/2024

## [0.15.0] - 2023-03-13

### Changed

- Fixed container not resizing when a widget is removed https://github.com/Textualize/textual/issues/2007
- Fixed issue where the horizontal scrollbar would be incorrectly enabled https://github.com/Textualize/textual/pull/2024
- Fixed `Pilot.click` not correctly creating the mouse events https://github.com/Textualize/textual/issues/2022
- Fixes issue where the horizontal scrollbar would be incorrectly enabled https://github.com/Textualize/textual/pull/2024
- Fixes for tracebacks not appearing on exit https://github.com/Textualize/textual/issues/2027

### Added

- Added a LoadingIndicator widget https://github.com/Textualize/textual/pull/2018
- Added Tabs Widget https://github.com/Textualize/textual/pull/2020

### Changed

- Breaking change: Renamed Widget.action and App.action to Widget.run_action and App.run_action
- Added `shift`, `meta` and `control` arguments to `Pilot.click`.

## [0.14.0] - 2023-03-09

### Changed

- Breaking change: There is now only `post_message` to post events, which is non-async, `post_message_no_wait` was dropped. https://github.com/Textualize/textual/pull/1940
- Breaking change: The Timer class now has just one method to stop it, `Timer.stop` which is non sync https://github.com/Textualize/textual/pull/1940
- Breaking change: Messages don't require a `sender` in their constructor https://github.com/Textualize/textual/pull/1940
- Many messages have grown a `control` property which returns the control they relate to. https://github.com/Textualize/textual/pull/1940
- Updated styling to make it clear DataTable grows horizontally https://github.com/Textualize/textual/pull/1946
- Changed the `Checkbox` character due to issues with Windows Terminal and Windows 10 https://github.com/Textualize/textual/issues/1934
- Changed the `RadioButton` character due to issues with Windows Terminal and Windows 10 and 11 https://github.com/Textualize/textual/issues/1934
- Changed the `Markdown` initial bullet character due to issues with Windows Terminal and Windows 10 and 11 https://github.com/Textualize/textual/issues/1982
- The underscore `_` is no longer a special alias for the method `pilot.press`

### Added

- Added `data_table` attribute to DataTable events https://github.com/Textualize/textual/pull/1940
- Added `list_view` attribute to `ListView` events https://github.com/Textualize/textual/pull/1940
- Added `radio_set` attribute to `RadioSet` events https://github.com/Textualize/textual/pull/1940
- Added `switch` attribute to `Switch` events https://github.com/Textualize/textual/pull/1940
- Added `hover` and `click` methods to `Pilot` https://github.com/Textualize/textual/pull/1966
- Breaking change: Added `toggle_button` attribute to RadioButton and Checkbox events, replaces `input` https://github.com/Textualize/textual/pull/1940
- A percentage alpha can now be applied to a border https://github.com/Textualize/textual/issues/1863
- Added `Color.multiply_alpha`.
- Added `ContentSwitcher` https://github.com/Textualize/textual/issues/1945

### Fixed

- Fixed bug that prevented pilot from pressing some keys https://github.com/Textualize/textual/issues/1815
- DataTable race condition that caused crash https://github.com/Textualize/textual/pull/1962
- Fixed scrollbar getting "stuck" to cursor when cursor leaves window during drag https://github.com/Textualize/textual/pull/1968 https://github.com/Textualize/textual/pull/2003
- DataTable crash when enter pressed when table is empty https://github.com/Textualize/textual/pull/1973

## [0.13.0] - 2023-03-02

### Added

- Added `Checkbox` https://github.com/Textualize/textual/pull/1872
- Added `RadioButton` https://github.com/Textualize/textual/pull/1872
- Added `RadioSet` https://github.com/Textualize/textual/pull/1872

### Changed

- Widget scrolling methods (such as `Widget.scroll_home` and `Widget.scroll_end`) now perform the scroll after the next refresh https://github.com/Textualize/textual/issues/1774
- Buttons no longer accept arbitrary renderables https://github.com/Textualize/textual/issues/1870

### Fixed

- Scrolling with cursor keys now moves just one cell https://github.com/Textualize/textual/issues/1897
- Fix exceptions in watch methods being hidden on startup https://github.com/Textualize/textual/issues/1886
- Fixed scrollbar size miscalculation https://github.com/Textualize/textual/pull/1910
- Fixed slow exit on some terminals https://github.com/Textualize/textual/issues/1920

## [0.12.1] - 2023-02-25

### Fixed

- Fix for batch update glitch https://github.com/Textualize/textual/pull/1880

## [0.12.0] - 2023-02-24

### Added

- Added `App.batch_update` https://github.com/Textualize/textual/pull/1832
- Added horizontal rule to Markdown https://github.com/Textualize/textual/pull/1832
- Added `Widget.disabled` https://github.com/Textualize/textual/pull/1785
- Added `DOMNode.notify_style_update` to replace `messages.StylesUpdated` message https://github.com/Textualize/textual/pull/1861
- Added `DataTable.show_row_labels` reactive to show and hide row labels https://github.com/Textualize/textual/pull/1868
- Added `DataTable.RowLabelSelected` event, which is emitted when a row label is clicked https://github.com/Textualize/textual/pull/1868
- Added `MessagePump.prevent` context manager to temporarily suppress a given message type https://github.com/Textualize/textual/pull/1866

### Changed

- Scrolling by page now adds to current position.
- Markdown lists have been polished: a selection of bullets, better alignment of numbers, style tweaks https://github.com/Textualize/textual/pull/1832
- Added alternative method of composing Widgets https://github.com/Textualize/textual/pull/1847
- Added `label` parameter to `DataTable.add_row` https://github.com/Textualize/textual/pull/1868
- Breaking change: Some `DataTable` component classes were renamed - see PR for details https://github.com/Textualize/textual/pull/1868

### Removed

- Removed `screen.visible_widgets` and `screen.widgets`
- Removed `StylesUpdate` message. https://github.com/Textualize/textual/pull/1861

### Fixed

- Numbers in a descendant-combined selector no longer cause an error https://github.com/Textualize/textual/issues/1836
- Fixed superfluous scrolling when focusing a docked widget https://github.com/Textualize/textual/issues/1816
- Fixes walk_children which was returning more than one screen https://github.com/Textualize/textual/issues/1846
- Fixed issue with watchers fired for detached nodes https://github.com/Textualize/textual/issues/1846

## [0.11.1] - 2023-02-17

### Fixed

- DataTable fix issue where offset cache was not being used https://github.com/Textualize/textual/pull/1810
- DataTable scrollbars resize correctly when header is toggled https://github.com/Textualize/textual/pull/1803
- DataTable location mapping cleared when clear called https://github.com/Textualize/textual/pull/1809

## [0.11.0] - 2023-02-15

### Added

- Added `TreeNode.expand_all` https://github.com/Textualize/textual/issues/1430
- Added `TreeNode.collapse_all` https://github.com/Textualize/textual/issues/1430
- Added `TreeNode.toggle_all` https://github.com/Textualize/textual/issues/1430
- Added the coroutines `Animator.wait_until_complete` and `pilot.wait_for_scheduled_animations` that allow waiting for all current and scheduled animations https://github.com/Textualize/textual/issues/1658
- Added the method `Animator.is_being_animated` that checks if an attribute of an object is being animated or is scheduled for animation
- Added more keyboard actions and related bindings to `Input` https://github.com/Textualize/textual/pull/1676
- Added App.scroll_sensitivity_x and App.scroll_sensitivity_y to adjust how many lines the scroll wheel moves the scroll position https://github.com/Textualize/textual/issues/928
- Added Shift+scroll wheel and ctrl+scroll wheel to scroll horizontally
- Added `Tree.action_toggle_node` to toggle a node without selecting, and bound it to <kbd>Space</kbd> https://github.com/Textualize/textual/issues/1433
- Added `Tree.reset` to fully reset a `Tree` https://github.com/Textualize/textual/issues/1437
- Added `DataTable.sort` to sort rows https://github.com/Textualize/textual/pull/1638
- Added `DataTable.get_cell` to retrieve a cell by column/row keys https://github.com/Textualize/textual/pull/1638
- Added `DataTable.get_cell_at` to retrieve a cell by coordinate https://github.com/Textualize/textual/pull/1638
- Added `DataTable.update_cell` to update a cell by column/row keys https://github.com/Textualize/textual/pull/1638
- Added `DataTable.update_cell_at` to update a cell at a coordinate  https://github.com/Textualize/textual/pull/1638
- Added `DataTable.ordered_rows` property to retrieve `Row`s as they're currently ordered https://github.com/Textualize/textual/pull/1638
- Added `DataTable.ordered_columns` property to retrieve `Column`s as they're currently ordered https://github.com/Textualize/textual/pull/1638
- Added `DataTable.coordinate_to_cell_key` to find the key for the cell at a coordinate https://github.com/Textualize/textual/pull/1638
- Added `DataTable.is_valid_coordinate` https://github.com/Textualize/textual/pull/1638
- Added `DataTable.is_valid_row_index` https://github.com/Textualize/textual/pull/1638
- Added `DataTable.is_valid_column_index` https://github.com/Textualize/textual/pull/1638
- Added attributes to events emitted from `DataTable` indicating row/column/cell keys https://github.com/Textualize/textual/pull/1638
- Added `DataTable.get_row` to retrieve the values from a row by key https://github.com/Textualize/textual/pull/1786
- Added `DataTable.get_row_at` to retrieve the values from a row by index https://github.com/Textualize/textual/pull/1786
- Added `DataTable.get_column` to retrieve the values from a column by key https://github.com/Textualize/textual/pull/1786
- Added `DataTable.get_column_at` to retrieve the values from a column by index https://github.com/Textualize/textual/pull/1786
- Added `DataTable.HeaderSelected` which is posted when header label clicked https://github.com/Textualize/textual/pull/1788
- Added `DOMNode.watch` and `DOMNode.is_attached` methods  https://github.com/Textualize/textual/pull/1750
- Added `DOMNode.css_tree` which is a renderable that shows the DOM and CSS https://github.com/Textualize/textual/pull/1778
- Added `DOMNode.children_view` which is a view on to a nodes children list, use for querying https://github.com/Textualize/textual/pull/1778
- Added `Markdown` and `MarkdownViewer` widgets.
- Added `--screenshot` option to `textual run`

### Changed

- Breaking change: `TreeNode` can no longer be imported from `textual.widgets`; it is now available via `from textual.widgets.tree import TreeNode`. https://github.com/Textualize/textual/pull/1637
- `Tree` now shows a (subdued) cursor for a highlighted node when focus has moved elsewhere https://github.com/Textualize/textual/issues/1471
- `DataTable.add_row` now accepts `key` argument to uniquely identify the row https://github.com/Textualize/textual/pull/1638
- `DataTable.add_column` now accepts `key` argument to uniquely identify the column https://github.com/Textualize/textual/pull/1638
- `DataTable.add_row` and `DataTable.add_column` now return lists of keys identifying the added rows/columns https://github.com/Textualize/textual/pull/1638
- Breaking change: `DataTable.get_cell_value` renamed to `DataTable.get_value_at` https://github.com/Textualize/textual/pull/1638
- `DataTable.row_count` is now a property https://github.com/Textualize/textual/pull/1638
- Breaking change: `DataTable.cursor_cell` renamed to `DataTable.cursor_coordinate` https://github.com/Textualize/textual/pull/1638
  - The method `validate_cursor_cell` was renamed to `validate_cursor_coordinate`.
  - The method `watch_cursor_cell` was renamed to `watch_cursor_coordinate`.
- Breaking change: `DataTable.hover_cell` renamed to `DataTable.hover_coordinate` https://github.com/Textualize/textual/pull/1638
  - The method `validate_hover_cell` was renamed to `validate_hover_coordinate`.
- Breaking change: `DataTable.data` structure changed, and will be made private in upcoming release https://github.com/Textualize/textual/pull/1638
- Breaking change: `DataTable.refresh_cell` was renamed to `DataTable.refresh_coordinate` https://github.com/Textualize/textual/pull/1638
- Breaking change: `DataTable.get_row_height` now takes a `RowKey` argument instead of a row index https://github.com/Textualize/textual/pull/1638
- Breaking change: `DataTable.data` renamed to `DataTable._data` (it's now private) https://github.com/Textualize/textual/pull/1786
- The `_filter` module was made public (now called `filter`) https://github.com/Textualize/textual/pull/1638
- Breaking change: renamed `Checkbox` to `Switch` https://github.com/Textualize/textual/issues/1746
- `App.install_screen` name is no longer optional https://github.com/Textualize/textual/pull/1778
- `App.query` now only includes the current screen https://github.com/Textualize/textual/pull/1778
- `DOMNode.tree` now displays simple DOM structure only https://github.com/Textualize/textual/pull/1778
- `App.install_screen` now returns None rather than AwaitMount https://github.com/Textualize/textual/pull/1778
- `DOMNode.children` is now a simple sequence, the NodesList is exposed as `DOMNode._nodes` https://github.com/Textualize/textual/pull/1778
- `DataTable` cursor can now enter fixed columns https://github.com/Textualize/textual/pull/1799

### Fixed

- Fixed stuck screen  https://github.com/Textualize/textual/issues/1632
- Fixed programmatic style changes not refreshing children layouts when parent widget did not change size https://github.com/Textualize/textual/issues/1607
- Fixed relative units in `grid-rows` and `grid-columns` being computed with respect to the wrong dimension https://github.com/Textualize/textual/issues/1406
- Fixed bug with animations that were triggered back to back, where the second one wouldn't start https://github.com/Textualize/textual/issues/1372
- Fixed bug with animations that were scheduled where all but the first would be skipped https://github.com/Textualize/textual/issues/1372
- Programmatically setting `overflow_x`/`overflow_y` refreshes the layout correctly https://github.com/Textualize/textual/issues/1616
- Fixed double-paste into `Input` https://github.com/Textualize/textual/issues/1657
- Added a workaround for an apparent Windows Terminal paste issue https://github.com/Textualize/textual/issues/1661
- Fixed issue with renderable width calculation https://github.com/Textualize/textual/issues/1685
- Fixed issue with app not processing Paste event https://github.com/Textualize/textual/issues/1666
- Fixed glitch with view position with auto width inputs https://github.com/Textualize/textual/issues/1693
- Fixed `DataTable` "selected" events containing wrong coordinates when mouse was used https://github.com/Textualize/textual/issues/1723

### Removed

- Methods `MessagePump.emit` and `MessagePump.emit_no_wait` https://github.com/Textualize/textual/pull/1738
- Removed `reactive.watch` in favor of DOMNode.watch.

## [0.10.1] - 2023-01-20

### Added

- Added Strip.text property https://github.com/Textualize/textual/issues/1620

### Fixed

- Fixed `textual diagnose` crash on older supported Python versions. https://github.com/Textualize/textual/issues/1622

### Changed

- The default filename for screenshots uses a datetime format similar to ISO8601, but with reserved characters replaced by underscores https://github.com/Textualize/textual/pull/1518


## [0.10.0] - 2023-01-19

### Added

- Added `TreeNode.parent` -- a read-only property for accessing a node's parent https://github.com/Textualize/textual/issues/1397
- Added public `TreeNode` label access via `TreeNode.label` https://github.com/Textualize/textual/issues/1396
- Added read-only public access to the children of a `TreeNode` via `TreeNode.children` https://github.com/Textualize/textual/issues/1398
- Added `Tree.get_node_by_id` to allow getting a node by its ID https://github.com/Textualize/textual/pull/1535
- Added a `Tree.NodeHighlighted` message, giving a `on_tree_node_highlighted` event handler https://github.com/Textualize/textual/issues/1400
- Added a `inherit_component_classes` subclassing parameter to control whether component classes are inherited from base classes https://github.com/Textualize/textual/issues/1399
- Added `diagnose` as a `textual` command https://github.com/Textualize/textual/issues/1542
- Added `row` and `column` cursors to `DataTable` https://github.com/Textualize/textual/pull/1547
- Added an optional parameter `selector` to the methods `Screen.focus_next` and `Screen.focus_previous` that enable using a CSS selector to narrow down which widgets can get focus https://github.com/Textualize/textual/issues/1196

### Changed

- `MouseScrollUp` and `MouseScrollDown` now inherit from `MouseEvent` and have attached modifier keys. https://github.com/Textualize/textual/pull/1458
- Fail-fast and print pretty tracebacks for Widget compose errors https://github.com/Textualize/textual/pull/1505
- Added Widget._refresh_scroll to avoid expensive layout when scrolling https://github.com/Textualize/textual/pull/1524
- `events.Paste` now bubbles https://github.com/Textualize/textual/issues/1434
- Improved error message when style flag `none` is mixed with other flags (e.g., when setting `text-style`) https://github.com/Textualize/textual/issues/1420
- Clock color in the `Header` widget now matches the header color https://github.com/Textualize/textual/issues/1459
- Programmatic calls to scroll now optionally scroll even if overflow styling says otherwise (introduces a new `force` parameter to all the `scroll_*` methods) https://github.com/Textualize/textual/issues/1201
- `COMPONENT_CLASSES` are now inherited from base classes https://github.com/Textualize/textual/issues/1399
- Watch methods may now take no parameters
- Added `compute` parameter to reactive
- A `TypeError` raised during `compose` now carries the full traceback
- Removed base class `NodeMessage` from which all node-related `Tree` events inherited

### Fixed

- The styles `scrollbar-background-active` and `scrollbar-color-hover` are no longer ignored https://github.com/Textualize/textual/pull/1480
- The widget `Placeholder` can now have its width set to `auto` https://github.com/Textualize/textual/pull/1508
- Behavior of widget `Input` when rendering after programmatic value change and related scenarios https://github.com/Textualize/textual/issues/1477 https://github.com/Textualize/textual/issues/1443
- `DataTable.show_cursor` now correctly allows cursor toggling https://github.com/Textualize/textual/pull/1547
- Fixed cursor not being visible on `DataTable` mount when `fixed_columns` were used https://github.com/Textualize/textual/pull/1547
- Fixed `DataTable` cursors not resetting to origin on `clear()` https://github.com/Textualize/textual/pull/1601
- Fixed TextLog wrapping issue https://github.com/Textualize/textual/issues/1554
- Fixed issue with TextLog not writing anything before layout https://github.com/Textualize/textual/issues/1498
- Fixed an exception when populating a child class of `ListView` purely from `compose` https://github.com/Textualize/textual/issues/1588
- Fixed freeze in tests https://github.com/Textualize/textual/issues/1608
- Fixed minus not displaying as symbol https://github.com/Textualize/textual/issues/1482

## [0.9.1] - 2022-12-30

### Added

- Added textual._win_sleep for Python on Windows < 3.11 https://github.com/Textualize/textual/pull/1457

## [0.9.0] - 2022-12-30

### Added

- Added textual.strip.Strip primitive
- Added textual._cache.FIFOCache
- Added an option to clear columns in DataTable.clear() https://github.com/Textualize/textual/pull/1427

### Changed

- Widget.render_line now returns a Strip
- Fix for slow updates on Windows
- Bumped Rich dependency

## [0.8.2] - 2022-12-28

### Fixed

- Fixed issue with TextLog.clear() https://github.com/Textualize/textual/issues/1447

## [0.8.1] - 2022-12-25

### Fixed

- Fix for overflowing tree issue https://github.com/Textualize/textual/issues/1425

## [0.8.0] - 2022-12-22

### Fixed

- Fixed issues with nested auto dimensions https://github.com/Textualize/textual/issues/1402
- Fixed watch method incorrectly running on first set when value hasn't changed and init=False https://github.com/Textualize/textual/pull/1367
- `App.dark` can now be set from `App.on_load` without an error being raised  https://github.com/Textualize/textual/issues/1369
- Fixed setting `visibility` changes needing a `refresh` https://github.com/Textualize/textual/issues/1355

### Added

- Added `textual.actions.SkipAction` exception which can be raised from an action to allow parents to process bindings.
- Added `textual keys` preview.
- Added ability to bind to a character in addition to key name. i.e. you can bind to "." or "full_stop".
- Added TextLog.shrink attribute to allow renderable to reduce in size to fit width.

### Changed

- Deprecated `PRIORITY_BINDINGS` class variable.
- Renamed `char` to `character` on Key event.
- Renamed `key_name` to `name` on Key event.
- Queries/`walk_children` no longer includes self in results by default https://github.com/Textualize/textual/pull/1416

## [0.7.0] - 2022-12-17

### Added

- Added `PRIORITY_BINDINGS` class variable, which can be used to control if a widget's bindings have priority by default. https://github.com/Textualize/textual/issues/1343

### Changed

- Renamed the `Binding` argument `universal` to `priority`. https://github.com/Textualize/textual/issues/1343
- When looking for bindings that have priority, they are now looked from `App` downwards. https://github.com/Textualize/textual/issues/1343
- `BINDINGS` on an `App`-derived class have priority by default. https://github.com/Textualize/textual/issues/1343
- `BINDINGS` on a `Screen`-derived class have priority by default. https://github.com/Textualize/textual/issues/1343
- Added a message parameter to Widget.exit

### Fixed

- Fixed validator not running on first reactive set https://github.com/Textualize/textual/pull/1359
- Ensure only printable characters are used as key_display https://github.com/Textualize/textual/pull/1361


## [0.6.0] - 2022-12-11

https://textual.textualize.io/blog/2022/12/11/version-060

### Added

- Added "inherited bindings" -- BINDINGS classvar will be merged with base classes, unless inherit_bindings is set to False
- Added `Tree` widget which replaces `TreeControl`.
- Added widget `Placeholder` https://github.com/Textualize/textual/issues/1200.
- Added `ListView` and `ListItem` widgets https://github.com/Textualize/textual/pull/1143

### Changed

- Rebuilt `DirectoryTree` with new `Tree` control.
- Empty containers with a dimension set to `"auto"` will now collapse instead of filling up the available space.
- Container widgets now have default height of `1fr`.
- The default `width` of a `Label` is now `auto`.

### Fixed

- Type selectors can now contain numbers https://github.com/Textualize/textual/issues/1253
- Fixed visibility not affecting children https://github.com/Textualize/textual/issues/1313
- Fixed issue with auto width/height and relative children https://github.com/Textualize/textual/issues/1319
- Fixed issue with offset applied to containers https://github.com/Textualize/textual/issues/1256
- Fixed default CSS retrieval for widgets with no `DEFAULT_CSS` that inherited from widgets with `DEFAULT_CSS` https://github.com/Textualize/textual/issues/1335
- Fixed merging of `BINDINGS` when binding inheritance is set to `None` https://github.com/Textualize/textual/issues/1351

## [0.5.0] - 2022-11-20

### Added

- Add get_child_by_id and get_widget_by_id, remove get_child https://github.com/Textualize/textual/pull/1146
- Add easing parameter to Widget.scroll_* methods https://github.com/Textualize/textual/pull/1144
- Added Widget.call_later which invokes a callback on idle.
- `DOMNode.ancestors` no longer includes `self`.
- Added `DOMNode.ancestors_with_self`, which retains the old behaviour of
  `DOMNode.ancestors`.
- Improved the speed of `DOMQuery.remove`.
- Added DataTable.clear
- Added low-level `textual.walk` methods.
- It is now possible to `await` a `Widget.remove`.
  https://github.com/Textualize/textual/issues/1094
- It is now possible to `await` a `DOMQuery.remove`. Note that this changes
  the return value of `DOMQuery.remove`, which used to return `self`.
  https://github.com/Textualize/textual/issues/1094
- Added Pilot.wait_for_animation
- Added `Widget.move_child` https://github.com/Textualize/textual/issues/1121
- Added a `Label` widget https://github.com/Textualize/textual/issues/1190
- Support lazy-instantiated Screens (callables in App.SCREENS) https://github.com/Textualize/textual/pull/1185
- Display of keys in footer has more sensible defaults https://github.com/Textualize/textual/pull/1213
- Add App.get_key_display, allowing custom key_display App-wide https://github.com/Textualize/textual/pull/1213

### Changed

- Watchers are now called immediately when setting the attribute if they are synchronous. https://github.com/Textualize/textual/pull/1145
- Widget.call_later has been renamed to Widget.call_after_refresh.
- Button variant values are now checked at runtime. https://github.com/Textualize/textual/issues/1189
- Added caching of some properties in Styles object

### Fixed

- Fixed DataTable row not updating after add https://github.com/Textualize/textual/issues/1026
- Fixed issues with animation. Now objects of different types may be animated.
- Fixed containers with transparent background not showing borders https://github.com/Textualize/textual/issues/1175
- Fixed auto-width in horizontal containers https://github.com/Textualize/textual/pull/1155
- Fixed Input cursor invisible when placeholder empty https://github.com/Textualize/textual/pull/1202
- Fixed deadlock when removing widgets from the App https://github.com/Textualize/textual/pull/1219

## [0.4.0] - 2022-11-08

https://textual.textualize.io/blog/2022/11/08/version-040/#version-040

### Changed

- Dropped support for mounting "named" and "anonymous" widgets via
  `App.mount` and `Widget.mount`. Both methods now simply take one or more
  widgets as positional arguments.
- `DOMNode.query_one` now raises a `TooManyMatches` exception if there is
  more than one matching node.
  https://github.com/Textualize/textual/issues/1096
- `App.mount` and `Widget.mount` have new `before` and `after` parameters https://github.com/Textualize/textual/issues/778

### Added

- Added `init` param to reactive.watch
- `CSS_PATH` can now be a list of CSS files https://github.com/Textualize/textual/pull/1079
- Added `DOMQuery.only_one` https://github.com/Textualize/textual/issues/1096
- Writes to stdout are now done in a thread, for smoother animation. https://github.com/Textualize/textual/pull/1104

## [0.3.0] - 2022-10-31

### Fixed

- Fixed issue where scrollbars weren't being unmounted
- Fixed fr units for horizontal and vertical layouts https://github.com/Textualize/textual/pull/1067
- Fixed `textual run` breaking sys.argv https://github.com/Textualize/textual/issues/1064
- Fixed footer not updating styles when toggling dark mode
- Fixed how the app title in a `Header` is centred https://github.com/Textualize/textual/issues/1060
- Fixed the swapping of button variants https://github.com/Textualize/textual/issues/1048
- Fixed reserved characters in screenshots https://github.com/Textualize/textual/issues/993
- Fixed issue with TextLog max_lines https://github.com/Textualize/textual/issues/1058

### Changed

- DOMQuery now raises InvalidQueryFormat in response to invalid query strings, rather than cryptic CSS error
- Dropped quit_after, screenshot, and screenshot_title from App.run, which can all be done via auto_pilot
- Widgets are now closed in reversed DOM order
- Input widget justify hardcoded to left to prevent text-align interference
- Changed `textual run` so that it patches `argv` in more situations
- DOM classes and IDs are now always treated fully case-sensitive https://github.com/Textualize/textual/issues/1047

### Added

- Added Unmount event
- Added App.run_async method
- Added App.run_test context manager
- Added auto_pilot to App.run and App.run_async
- Added Widget._get_virtual_dom to get scrollbars
- Added size parameter to run and run_async
- Added always_update to reactive
- Returned an awaitable from push_screen, switch_screen, and install_screen https://github.com/Textualize/textual/pull/1061

## [0.2.1] - 2022-10-23

### Changed

- Updated meta data for PyPI

## [0.2.0] - 2022-10-23

### Added

- CSS support
- Too numerous to mention
## [0.1.18] - 2022-04-30

### Changed

- Bump typing extensions

## [0.1.17] - 2022-03-10

### Changed

- Bumped Rich dependency

## [0.1.16] - 2022-03-10

### Fixed

- Fixed escape key hanging on Windows

## [0.1.15] - 2022-01-31

### Added

- Added Windows Driver

## [0.1.14] - 2022-01-09

### Changed

- Updated Rich dependency to 11.X

## [0.1.13] - 2022-01-01

### Fixed

- Fixed spurious characters when exiting app
- Fixed increasing delay when exiting

## [0.1.12] - 2021-09-20

### Added

- Added geometry.Spacing

### Fixed

- Fixed calculation of virtual size in scroll views

## [0.1.11] - 2021-09-12

### Changed

- Changed message handlers to use prefix handle\_
- Renamed messages to drop the Message suffix
- Events now bubble by default
- Refactor of layout

### Added

- Added App.measure
- Added auto_width to Vertical Layout, WindowView, an ScrollView
- Added big_table.py example
- Added easing.py example

## [0.1.10] - 2021-08-25

### Added

- Added keyboard control of tree control
- Added Widget.gutter to calculate space between renderable and outside edge
- Added margin, padding, and border attributes to Widget

### Changed

- Callbacks may be async or non-async.
- Event handler event argument is optional.
- Fixed exception in clock example https://github.com/willmcgugan/textual/issues/52
- Added Message.wait() which waits for a message to be processed
- Key events are now sent to widgets first, before processing bindings

## [0.1.9] - 2021-08-06

### Added

- Added hover over and mouse click to activate keys in footer
- Added verbosity argument to Widget.log

### Changed

- Simplified events. Remove Startup event (use Mount)
- Changed geometry.Point to geometry.Offset and geometry.Dimensions to geometry.Size

## [0.1.8] - 2021-07-17

### Fixed

- Fixed exiting mouse mode
- Fixed slow animation

### Added

- New log system

## [0.1.7] - 2021-07-14

### Changed

- Added functionality to calculator example.
- Scrollview now shows scrollbars automatically
- New handler system for messages that doesn't require inheritance
- Improved traceback handling

[0.47.1]: https://github.com/Textualize/textual/compare/v0.47.0...v0.47.1
[0.47.0]: https://github.com/Textualize/textual/compare/v0.46.0...v0.47.0
[0.46.0]: https://github.com/Textualize/textual/compare/v0.45.1...v0.46.0
[0.45.1]: https://github.com/Textualize/textual/compare/v0.45.0...v0.45.1
[0.45.0]: https://github.com/Textualize/textual/compare/v0.44.1...v0.45.0
[0.44.1]: https://github.com/Textualize/textual/compare/v0.44.0...v0.44.1
[0.44.0]: https://github.com/Textualize/textual/compare/v0.43.2...v0.44.0
[0.43.2]: https://github.com/Textualize/textual/compare/v0.43.1...v0.43.2
[0.43.1]: https://github.com/Textualize/textual/compare/v0.43.0...v0.43.1
[0.43.0]: https://github.com/Textualize/textual/compare/v0.42.0...v0.43.0
[0.42.0]: https://github.com/Textualize/textual/compare/v0.41.0...v0.42.0
[0.41.0]: https://github.com/Textualize/textual/compare/v0.40.0...v0.41.0
[0.40.0]: https://github.com/Textualize/textual/compare/v0.39.0...v0.40.0
[0.39.0]: https://github.com/Textualize/textual/compare/v0.38.1...v0.39.0
[0.38.1]: https://github.com/Textualize/textual/compare/v0.38.0...v0.38.1
[0.38.0]: https://github.com/Textualize/textual/compare/v0.37.1...v0.38.0
[0.37.1]: https://github.com/Textualize/textual/compare/v0.37.0...v0.37.1
[0.37.0]: https://github.com/Textualize/textual/compare/v0.36.0...v0.37.0
[0.36.0]: https://github.com/Textualize/textual/compare/v0.35.1...v0.36.0
[0.35.1]: https://github.com/Textualize/textual/compare/v0.35.0...v0.35.1
[0.35.0]: https://github.com/Textualize/textual/compare/v0.34.0...v0.35.0
[0.34.0]: https://github.com/Textualize/textual/compare/v0.33.0...v0.34.0
[0.33.0]: https://github.com/Textualize/textual/compare/v0.32.0...v0.33.0
[0.32.0]: https://github.com/Textualize/textual/compare/v0.31.0...v0.32.0
[0.31.0]: https://github.com/Textualize/textual/compare/v0.30.0...v0.31.0
[0.30.0]: https://github.com/Textualize/textual/compare/v0.29.0...v0.30.0
[0.29.0]: https://github.com/Textualize/textual/compare/v0.28.1...v0.29.0
[0.28.1]: https://github.com/Textualize/textual/compare/v0.28.0...v0.28.1
[0.28.0]: https://github.com/Textualize/textual/compare/v0.27.0...v0.28.0
[0.27.0]: https://github.com/Textualize/textual/compare/v0.26.0...v0.27.0
[0.26.0]: https://github.com/Textualize/textual/compare/v0.25.0...v0.26.0
[0.25.0]: https://github.com/Textualize/textual/compare/v0.24.1...v0.25.0
[0.24.1]: https://github.com/Textualize/textual/compare/v0.24.0...v0.24.1
[0.24.0]: https://github.com/Textualize/textual/compare/v0.23.0...v0.24.0
[0.23.0]: https://github.com/Textualize/textual/compare/v0.22.3...v0.23.0
[0.22.3]: https://github.com/Textualize/textual/compare/v0.22.2...v0.22.3
[0.22.2]: https://github.com/Textualize/textual/compare/v0.22.1...v0.22.2
[0.22.1]: https://github.com/Textualize/textual/compare/v0.22.0...v0.22.1
[0.22.0]: https://github.com/Textualize/textual/compare/v0.21.0...v0.22.0
[0.21.0]: https://github.com/Textualize/textual/compare/v0.20.1...v0.21.0
[0.20.1]: https://github.com/Textualize/textual/compare/v0.20.0...v0.20.1
[0.20.0]: https://github.com/Textualize/textual/compare/v0.19.1...v0.20.0
[0.19.1]: https://github.com/Textualize/textual/compare/v0.19.0...v0.19.1
[0.19.0]: https://github.com/Textualize/textual/compare/v0.18.0...v0.19.0
[0.18.0]: https://github.com/Textualize/textual/compare/v0.17.4...v0.18.0
[0.17.3]: https://github.com/Textualize/textual/compare/v0.17.2...v0.17.3
[0.17.2]: https://github.com/Textualize/textual/compare/v0.17.1...v0.17.2
[0.17.1]: https://github.com/Textualize/textual/compare/v0.17.0...v0.17.1
[0.17.0]: https://github.com/Textualize/textual/compare/v0.16.0...v0.17.0
[0.16.0]: https://github.com/Textualize/textual/compare/v0.15.1...v0.16.0
[0.15.1]: https://github.com/Textualize/textual/compare/v0.15.0...v0.15.1
[0.15.0]: https://github.com/Textualize/textual/compare/v0.14.0...v0.15.0
[0.14.0]: https://github.com/Textualize/textual/compare/v0.13.0...v0.14.0
[0.13.0]: https://github.com/Textualize/textual/compare/v0.12.1...v0.13.0
[0.12.1]: https://github.com/Textualize/textual/compare/v0.12.0...v0.12.1
[0.12.0]: https://github.com/Textualize/textual/compare/v0.11.1...v0.12.0
[0.11.1]: https://github.com/Textualize/textual/compare/v0.11.0...v0.11.1
[0.11.0]: https://github.com/Textualize/textual/compare/v0.10.1...v0.11.0
[0.10.1]: https://github.com/Textualize/textual/compare/v0.10.0...v0.10.1
[0.10.0]: https://github.com/Textualize/textual/compare/v0.9.1...v0.10.0
[0.9.1]: https://github.com/Textualize/textual/compare/v0.9.0...v0.9.1
[0.9.0]: https://github.com/Textualize/textual/compare/v0.8.2...v0.9.0
[0.8.2]: https://github.com/Textualize/textual/compare/v0.8.1...v0.8.2
[0.8.1]: https://github.com/Textualize/textual/compare/v0.8.0...v0.8.1
[0.8.0]: https://github.com/Textualize/textual/compare/v0.7.0...v0.8.0
[0.7.0]: https://github.com/Textualize/textual/compare/v0.6.0...v0.7.0
[0.6.0]: https://github.com/Textualize/textual/compare/v0.5.0...v0.6.0
[0.5.0]: https://github.com/Textualize/textual/compare/v0.4.0...v0.5.0
[0.4.0]: https://github.com/Textualize/textual/compare/v0.3.0...v0.4.0
[0.3.0]: https://github.com/Textualize/textual/compare/v0.2.1...v0.3.0
[0.2.1]: https://github.com/Textualize/textual/compare/v0.2.0...v0.2.1
[0.2.0]: https://github.com/Textualize/textual/compare/v0.1.18...v0.2.0
[0.1.18]: https://github.com/Textualize/textual/compare/v0.1.17...v0.1.18
[0.1.17]: https://github.com/Textualize/textual/compare/v0.1.16...v0.1.17
[0.1.16]: https://github.com/Textualize/textual/compare/v0.1.15...v0.1.16
[0.1.15]: https://github.com/Textualize/textual/compare/v0.1.14...v0.1.15
[0.1.14]: https://github.com/Textualize/textual/compare/v0.1.13...v0.1.14
[0.1.13]: https://github.com/Textualize/textual/compare/v0.1.12...v0.1.13
[0.1.12]: https://github.com/Textualize/textual/compare/v0.1.11...v0.1.12
[0.1.11]: https://github.com/Textualize/textual/compare/v0.1.10...v0.1.11
[0.1.10]: https://github.com/Textualize/textual/compare/v0.1.9...v0.1.10
[0.1.9]: https://github.com/Textualize/textual/compare/v0.1.8...v0.1.9
[0.1.8]: https://github.com/Textualize/textual/compare/v0.1.7...v0.1.8
[0.1.7]: https://github.com/Textualize/textual/releases/tag/v0.1.7<|MERGE_RESOLUTION|>--- conflicted
+++ resolved
@@ -22,15 +22,10 @@
 
 - Parameter `animate` from `DataTable.move_cursor` was being ignored https://github.com/Textualize/textual/issues/3840
 - Fixed a crash if `DirectoryTree.show_root` was set before the DOM was fully available https://github.com/Textualize/textual/issues/2363
-<<<<<<< HEAD
-- Live reloading of TCSS wouldn't apply CSS changes to screens under the top screen of the stack https://github.com/Textualize/textual/issues/3931\
-- Fix issue with `Strip.crop` when crop window start aligned with strip end https://github.com/Textualize/textual/pull/3998
-=======
 - Live reloading of TCSS wouldn't apply CSS changes to screens under the top screen of the stack https://github.com/Textualize/textual/issues/3931
 - `SelectionList` option IDs are usable as soon as the widget is instantiated https://github.com/Textualize/textual/issues/3903
 - Fix issue with `Strip.crop` when crop window start aligned with strip end https://github.com/Textualize/textual/pull/3998
 - Fixed Strip.crop_extend https://github.com/Textualize/textual/pull/4011
->>>>>>> 95f0c391
 
 
 ## [0.47.1] - 2023-01-05
