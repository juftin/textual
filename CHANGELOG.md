--- conflicted
+++ resolved
@@ -10,12 +10,9 @@
 ### Changed
 
 - Breaking change: `DOMNode.has_pseudo_class` now accepts a single name only https://github.com/Textualize/textual/pull/3970
-<<<<<<< HEAD
-- - Breaking change: keyboard navigation in `RadioSet`, `ListView`, `OptionList`, and `SelectionList`, no longer allows highlighting disabled items https://github.com/Textualize/textual/issues/3881
-=======
 - Made `textual.cache` (formerly `textual._cache`) public https://github.com/Textualize/textual/pull/3976
 - `Tab.label` can now be used to change the label of a tab https://github.com/Textualize/textual/pull/3979
->>>>>>> 9c8976ac
+- Breaking change: keyboard navigation in `RadioSet`, `ListView`, `OptionList`, and `SelectionList`, no longer allows highlighting disabled items https://github.com/Textualize/textual/issues/3881
 
 ### Added
 
