# Change Log

All notable changes to this project will be documented in this file.

The format is based on [Keep a Changelog](http://keepachangelog.com/)
and this project adheres to [Semantic Versioning](http://semver.org/).

## [0.2.2] - Unreleased

### Fixed

- Fixed issue where scrollbars weren't being unmounted
- Fixed fr units for horizontal and vertical layouts https://github.com/Textualize/textual/pull/1067
- Fixed `textual run` breaking sys.argv https://github.com/Textualize/textual/issues/1064
- Fixed footer not updating styles when toggling dark mode
- Fixed how the app title in a `Header` is centred https://github.com/Textualize/textual/issues/1060
- Fixed the swapping of button variants https://github.com/Textualize/textual/issues/1048
- Fixed reserved characters in screenshots https://github.com/Textualize/textual/issues/993

### Changed

- DOMQuery now raises InvalidQueryFormat in response to invalid query strings, rather than cryptic CSS error
- Dropped quit_after, screenshot, and screenshot_title from App.run, which can all be done via auto_pilot
- Widgets are now closed in reversed DOM order
<<<<<<< HEAD
- Input widget justify hardcoded to left to prevent text-align interference
=======
- Changed `textual run` so that it patches `argv` in more situations
>>>>>>> 96be1ea4

### Added

- Added Unmount event
- Added App.run_async method
- Added App.run_test context manager
- Added auto_pilot to App.run and App.run_async
- Added Widget._get_virtual_dom to get scrollbars
- Added size parameter to run and run_async
<<<<<<< HEAD
- Added always_update to reactive
=======
- Returned an awaitable from push_screen, switch_screen, and install_screen https://github.com/Textualize/textual/pull/1061

>>>>>>> 96be1ea4

## [0.2.1] - 2022-10-23

### Changed

- Updated meta data for PyPI

## [0.2.0] - 2022-10-23

### Added

- CSS support
- Too numerous to mention
## [0.1.18] - 2022-04-30

### Changed

- Bump typing extensions

## [0.1.17] - 2022-03-10

### Changed

- Bumped Rich dependency

## [0.1.16] - 2022-03-10

### Fixed

- Fixed escape key hanging on Windows

## [0.1.15] - 2022-01-31

### Added

- Added Windows Driver

## [0.1.14] - 2022-01-09

### Changed

- Updated Rich dependency to 11.X

## [0.1.13] - 2022-01-01

### Fixed

- Fixed spurious characters when exiting app
- Fixed increasing delay when exiting

## [0.1.12] - 2021-09-20

### Added

- Added geometry.Spacing

### Fixed

- Fixed calculation of virtual size in scroll views

## [0.1.11] - 2021-09-12

### Changed

- Changed message handlers to use prefix handle\_
- Renamed messages to drop the Message suffix
- Events now bubble by default
- Refactor of layout

### Added

- Added App.measure
- Added auto_width to Vertical Layout, WindowView, an ScrollView
- Added big_table.py example
- Added easing.py example

## [0.1.10] - 2021-08-25

### Added

- Added keyboard control of tree control
- Added Widget.gutter to calculate space between renderable and outside edge
- Added margin, padding, and border attributes to Widget

### Changed

- Callbacks may be async or non-async.
- Event handler event argument is optional.
- Fixed exception in clock example https://github.com/willmcgugan/textual/issues/52
- Added Message.wait() which waits for a message to be processed
- Key events are now sent to widgets first, before processing bindings

## [0.1.9] - 2021-08-06

### Added

- Added hover over and mouse click to activate keys in footer
- Added verbosity argument to Widget.log

### Changed

- Simplified events. Remove Startup event (use Mount)
- Changed geometry.Point to geometry.Offset and geometry.Dimensions to geometry.Size

## [0.1.8] - 2021-07-17

### Fixed

- Fixed exiting mouse mode
- Fixed slow animation

### Added

- New log system

## [0.1.7] - 2021-07-14

### Changed

- Added functionality to calculator example.
- Scrollview now shows scrollbars automatically
- New handler system for messages that doesn't require inheritance
- Improved traceback handling

[0.2.1]: https://github.com/Textualize/textual/compare/v0.2.0...v0.2.1
[0.2.0]: https://github.com/Textualize/textual/compare/v0.1.18...v0.2.0
[0.1.18]: https://github.com/Textualize/textual/compare/v0.1.17...v0.1.18
[0.1.17]: https://github.com/Textualize/textual/compare/v0.1.16...v0.1.17
[0.1.16]: https://github.com/Textualize/textual/compare/v0.1.15...v0.1.16
[0.1.15]: https://github.com/Textualize/textual/compare/v0.1.14...v0.1.15
[0.1.14]: https://github.com/Textualize/textual/compare/v0.1.13...v0.1.14
[0.1.13]: https://github.com/Textualize/textual/compare/v0.1.12...v0.1.13
[0.1.12]: https://github.com/Textualize/textual/compare/v0.1.11...v0.1.12
[0.1.11]: https://github.com/Textualize/textual/compare/v0.1.10...v0.1.11
[0.1.10]: https://github.com/Textualize/textual/compare/v0.1.9...v0.1.10
[0.1.9]: https://github.com/Textualize/textual/compare/v0.1.8...v0.1.9
[0.1.8]: https://github.com/Textualize/textual/compare/v0.1.7...v0.1.8
[0.1.7]: https://github.com/Textualize/textual/releases/tag/v0.1.7<|MERGE_RESOLUTION|>--- conflicted
+++ resolved
@@ -22,11 +22,8 @@
 - DOMQuery now raises InvalidQueryFormat in response to invalid query strings, rather than cryptic CSS error
 - Dropped quit_after, screenshot, and screenshot_title from App.run, which can all be done via auto_pilot
 - Widgets are now closed in reversed DOM order
-<<<<<<< HEAD
 - Input widget justify hardcoded to left to prevent text-align interference
-=======
 - Changed `textual run` so that it patches `argv` in more situations
->>>>>>> 96be1ea4
 
 ### Added
 
@@ -36,12 +33,8 @@
 - Added auto_pilot to App.run and App.run_async
 - Added Widget._get_virtual_dom to get scrollbars
 - Added size parameter to run and run_async
-<<<<<<< HEAD
 - Added always_update to reactive
-=======
 - Returned an awaitable from push_screen, switch_screen, and install_screen https://github.com/Textualize/textual/pull/1061
-
->>>>>>> 96be1ea4
 
 ## [0.2.1] - 2022-10-23
 
