# Change Log

All notable changes to this project will be documented in this file.

The format is based on [Keep a Changelog](http://keepachangelog.com/)
and this project adheres to [Semantic Versioning](http://semver.org/).

<<<<<<< HEAD
## [0.12.0] - Unreleased

### Changed

- Scrolling by page now adds to current position.

### Removed

- Removed `screen.visible_widgets` and `screen.widgets`
=======
## Unreleased

### Fixed

- Numbers in a descendant-combined selector no longer cause an error https://github.com/Textualize/textual/issues/1836
>>>>>>> 8925a0bf

## [0.11.1] - 2023-02-17

### Fixed

- DataTable fix issue where offset cache was not being used https://github.com/Textualize/textual/pull/1810
- DataTable scrollbars resize correctly when header is toggled https://github.com/Textualize/textual/pull/1803
- DataTable location mapping cleared when clear called https://github.com/Textualize/textual/pull/1809

## [0.11.0] - 2023-02-15

### Added

- Added `TreeNode.expand_all` https://github.com/Textualize/textual/issues/1430
- Added `TreeNode.collapse_all` https://github.com/Textualize/textual/issues/1430
- Added `TreeNode.toggle_all` https://github.com/Textualize/textual/issues/1430
- Added the coroutines `Animator.wait_until_complete` and `pilot.wait_for_scheduled_animations` that allow waiting for all current and scheduled animations https://github.com/Textualize/textual/issues/1658
- Added the method `Animator.is_being_animated` that checks if an attribute of an object is being animated or is scheduled for animation
- Added more keyboard actions and related bindings to `Input` https://github.com/Textualize/textual/pull/1676
- Added App.scroll_sensitivity_x and App.scroll_sensitivity_y to adjust how many lines the scroll wheel moves the scroll position https://github.com/Textualize/textual/issues/928
- Added Shift+scroll wheel and ctrl+scroll wheel to scroll horizontally
- Added `Tree.action_toggle_node` to toggle a node without selecting, and bound it to <kbd>Space</kbd> https://github.com/Textualize/textual/issues/1433
- Added `Tree.reset` to fully reset a `Tree` https://github.com/Textualize/textual/issues/1437
- Added `DataTable.sort` to sort rows https://github.com/Textualize/textual/pull/1638
- Added `DataTable.get_cell` to retrieve a cell by column/row keys https://github.com/Textualize/textual/pull/1638
- Added `DataTable.get_cell_at` to retrieve a cell by coordinate https://github.com/Textualize/textual/pull/1638
- Added `DataTable.update_cell` to update a cell by column/row keys https://github.com/Textualize/textual/pull/1638
- Added `DataTable.update_cell_at` to update a cell at a coordinate  https://github.com/Textualize/textual/pull/1638
- Added `DataTable.ordered_rows` property to retrieve `Row`s as they're currently ordered https://github.com/Textualize/textual/pull/1638
- Added `DataTable.ordered_columns` property to retrieve `Column`s as they're currently ordered https://github.com/Textualize/textual/pull/1638
- Added `DataTable.coordinate_to_cell_key` to find the key for the cell at a coordinate https://github.com/Textualize/textual/pull/1638
- Added `DataTable.is_valid_coordinate` https://github.com/Textualize/textual/pull/1638
- Added `DataTable.is_valid_row_index` https://github.com/Textualize/textual/pull/1638
- Added `DataTable.is_valid_column_index` https://github.com/Textualize/textual/pull/1638
- Added attributes to events emitted from `DataTable` indicating row/column/cell keys https://github.com/Textualize/textual/pull/1638
- Added `DataTable.get_row` to retrieve the values from a row by key https://github.com/Textualize/textual/pull/1786
- Added `DataTable.get_row_at` to retrieve the values from a row by index https://github.com/Textualize/textual/pull/1786
- Added `DataTable.get_column` to retrieve the values from a column by key https://github.com/Textualize/textual/pull/1786
- Added `DataTable.get_column_at` to retrieve the values from a column by index https://github.com/Textualize/textual/pull/1786
- Added `DataTable.HeaderSelected` which is posted when header label clicked https://github.com/Textualize/textual/pull/1788
- Added `DOMNode.watch` and `DOMNode.is_attached` methods  https://github.com/Textualize/textual/pull/1750
- Added `DOMNode.css_tree` which is a renderable that shows the DOM and CSS https://github.com/Textualize/textual/pull/1778
- Added `DOMNode.children_view` which is a view on to a nodes children list, use for querying https://github.com/Textualize/textual/pull/1778
- Added `Markdown` and `MarkdownViewer` widgets.
- Added `--screenshot` option to `textual run`

### Changed

- Breaking change: `TreeNode` can no longer be imported from `textual.widgets`; it is now available via `from textual.widgets.tree import TreeNode`. https://github.com/Textualize/textual/pull/1637
- `Tree` now shows a (subdued) cursor for a highlighted node when focus has moved elsewhere https://github.com/Textualize/textual/issues/1471
- `DataTable.add_row` now accepts `key` argument to uniquely identify the row https://github.com/Textualize/textual/pull/1638
- `DataTable.add_column` now accepts `key` argument to uniquely identify the column https://github.com/Textualize/textual/pull/1638
- `DataTable.add_row` and `DataTable.add_column` now return lists of keys identifying the added rows/columns https://github.com/Textualize/textual/pull/1638
- Breaking change: `DataTable.get_cell_value` renamed to `DataTable.get_value_at` https://github.com/Textualize/textual/pull/1638
- `DataTable.row_count` is now a property https://github.com/Textualize/textual/pull/1638
- Breaking change: `DataTable.cursor_cell` renamed to `DataTable.cursor_coordinate` https://github.com/Textualize/textual/pull/1638
  - The method `validate_cursor_cell` was renamed to `validate_cursor_coordinate`.
  - The method `watch_cursor_cell` was renamed to `watch_cursor_coordinate`.
- Breaking change: `DataTable.hover_cell` renamed to `DataTable.hover_coordinate` https://github.com/Textualize/textual/pull/1638
  - The method `validate_hover_cell` was renamed to `validate_hover_coordinate`.
- Breaking change: `DataTable.data` structure changed, and will be made private in upcoming release https://github.com/Textualize/textual/pull/1638
- Breaking change: `DataTable.refresh_cell` was renamed to `DataTable.refresh_coordinate` https://github.com/Textualize/textual/pull/1638
- Breaking change: `DataTable.get_row_height` now takes a `RowKey` argument instead of a row index https://github.com/Textualize/textual/pull/1638
- Breaking change: `DataTable.data` renamed to `DataTable._data` (it's now private) https://github.com/Textualize/textual/pull/1786
- The `_filter` module was made public (now called `filter`) https://github.com/Textualize/textual/pull/1638
- Breaking change: renamed `Checkbox` to `Switch` https://github.com/Textualize/textual/issues/1746
- `App.install_screen` name is no longer optional https://github.com/Textualize/textual/pull/1778
- `App.query` now only includes the current screen https://github.com/Textualize/textual/pull/1778
- `DOMNode.tree` now displays simple DOM structure only https://github.com/Textualize/textual/pull/1778
- `App.install_screen` now returns None rather than AwaitMount https://github.com/Textualize/textual/pull/1778
- `DOMNode.children` is now a simple sequence, the NodesList is exposed as `DOMNode._nodes` https://github.com/Textualize/textual/pull/1778
- `DataTable` cursor can now enter fixed columns https://github.com/Textualize/textual/pull/1799

### Fixed

- Fixed stuck screen  https://github.com/Textualize/textual/issues/1632
- Fixed programmatic style changes not refreshing children layouts when parent widget did not change size https://github.com/Textualize/textual/issues/1607
- Fixed relative units in `grid-rows` and `grid-columns` being computed with respect to the wrong dimension https://github.com/Textualize/textual/issues/1406
- Fixed bug with animations that were triggered back to back, where the second one wouldn't start https://github.com/Textualize/textual/issues/1372
- Fixed bug with animations that were scheduled where all but the first would be skipped https://github.com/Textualize/textual/issues/1372
- Programmatically setting `overflow_x`/`overflow_y` refreshes the layout correctly https://github.com/Textualize/textual/issues/1616
- Fixed double-paste into `Input` https://github.com/Textualize/textual/issues/1657
- Added a workaround for an apparent Windows Terminal paste issue https://github.com/Textualize/textual/issues/1661
- Fixed issue with renderable width calculation https://github.com/Textualize/textual/issues/1685
- Fixed issue with app not processing Paste event https://github.com/Textualize/textual/issues/1666
- Fixed glitch with view position with auto width inputs https://github.com/Textualize/textual/issues/1693
- Fixed `DataTable` "selected" events containing wrong coordinates when mouse was used https://github.com/Textualize/textual/issues/1723

### Removed

- Methods `MessagePump.emit` and `MessagePump.emit_no_wait` https://github.com/Textualize/textual/pull/1738
- Removed `reactive.watch` in favor of DOMNode.watch.

## [0.10.1] - 2023-01-20

### Added

- Added Strip.text property https://github.com/Textualize/textual/issues/1620

### Fixed

- Fixed `textual diagnose` crash on older supported Python versions. https://github.com/Textualize/textual/issues/1622

### Changed

- The default filename for screenshots uses a datetime format similar to ISO8601, but with reserved characters replaced by underscores https://github.com/Textualize/textual/pull/1518


## [0.10.0] - 2023-01-19

### Added

- Added `TreeNode.parent` -- a read-only property for accessing a node's parent https://github.com/Textualize/textual/issues/1397
- Added public `TreeNode` label access via `TreeNode.label` https://github.com/Textualize/textual/issues/1396
- Added read-only public access to the children of a `TreeNode` via `TreeNode.children` https://github.com/Textualize/textual/issues/1398
- Added `Tree.get_node_by_id` to allow getting a node by its ID https://github.com/Textualize/textual/pull/1535
- Added a `Tree.NodeHighlighted` message, giving a `on_tree_node_highlighted` event handler https://github.com/Textualize/textual/issues/1400
- Added a `inherit_component_classes` subclassing parameter to control whether component classes are inherited from base classes https://github.com/Textualize/textual/issues/1399
- Added `diagnose` as a `textual` command https://github.com/Textualize/textual/issues/1542
- Added `row` and `column` cursors to `DataTable` https://github.com/Textualize/textual/pull/1547
- Added an optional parameter `selector` to the methods `Screen.focus_next` and `Screen.focus_previous` that enable using a CSS selector to narrow down which widgets can get focus https://github.com/Textualize/textual/issues/1196

### Changed

- `MouseScrollUp` and `MouseScrollDown` now inherit from `MouseEvent` and have attached modifier keys. https://github.com/Textualize/textual/pull/1458
- Fail-fast and print pretty tracebacks for Widget compose errors https://github.com/Textualize/textual/pull/1505
- Added Widget._refresh_scroll to avoid expensive layout when scrolling https://github.com/Textualize/textual/pull/1524
- `events.Paste` now bubbles https://github.com/Textualize/textual/issues/1434
- Improved error message when style flag `none` is mixed with other flags (e.g., when setting `text-style`) https://github.com/Textualize/textual/issues/1420
- Clock color in the `Header` widget now matches the header color https://github.com/Textualize/textual/issues/1459
- Programmatic calls to scroll now optionally scroll even if overflow styling says otherwise (introduces a new `force` parameter to all the `scroll_*` methods) https://github.com/Textualize/textual/issues/1201
- `COMPONENT_CLASSES` are now inherited from base classes https://github.com/Textualize/textual/issues/1399
- Watch methods may now take no parameters
- Added `compute` parameter to reactive
- A `TypeError` raised during `compose` now carries the full traceback
- Removed base class `NodeMessage` from which all node-related `Tree` events inherited

### Fixed

- The styles `scrollbar-background-active` and `scrollbar-color-hover` are no longer ignored https://github.com/Textualize/textual/pull/1480
- The widget `Placeholder` can now have its width set to `auto` https://github.com/Textualize/textual/pull/1508
- Behavior of widget `Input` when rendering after programmatic value change and related scenarios https://github.com/Textualize/textual/issues/1477 https://github.com/Textualize/textual/issues/1443
- `DataTable.show_cursor` now correctly allows cursor toggling https://github.com/Textualize/textual/pull/1547
- Fixed cursor not being visible on `DataTable` mount when `fixed_columns` were used https://github.com/Textualize/textual/pull/1547
- Fixed `DataTable` cursors not resetting to origin on `clear()` https://github.com/Textualize/textual/pull/1601
- Fixed TextLog wrapping issue https://github.com/Textualize/textual/issues/1554
- Fixed issue with TextLog not writing anything before layout https://github.com/Textualize/textual/issues/1498
- Fixed an exception when populating a child class of `ListView` purely from `compose` https://github.com/Textualize/textual/issues/1588
- Fixed freeze in tests https://github.com/Textualize/textual/issues/1608

## [0.9.1] - 2022-12-30

### Added

- Added textual._win_sleep for Python on Windows < 3.11 https://github.com/Textualize/textual/pull/1457

## [0.9.0] - 2022-12-30

### Added

- Added textual.strip.Strip primitive
- Added textual._cache.FIFOCache
- Added an option to clear columns in DataTable.clear() https://github.com/Textualize/textual/pull/1427

### Changed

- Widget.render_line now returns a Strip
- Fix for slow updates on Windows
- Bumped Rich dependency

## [0.8.2] - 2022-12-28

### Fixed

- Fixed issue with TextLog.clear() https://github.com/Textualize/textual/issues/1447

## [0.8.1] - 2022-12-25

### Fixed

- Fix for overflowing tree issue https://github.com/Textualize/textual/issues/1425

## [0.8.0] - 2022-12-22

### Fixed

- Fixed issues with nested auto dimensions https://github.com/Textualize/textual/issues/1402
- Fixed watch method incorrectly running on first set when value hasn't changed and init=False https://github.com/Textualize/textual/pull/1367
- `App.dark` can now be set from `App.on_load` without an error being raised  https://github.com/Textualize/textual/issues/1369
- Fixed setting `visibility` changes needing a `refresh` https://github.com/Textualize/textual/issues/1355

### Added

- Added `textual.actions.SkipAction` exception which can be raised from an action to allow parents to process bindings.
- Added `textual keys` preview.
- Added ability to bind to a character in addition to key name. i.e. you can bind to "." or "full_stop".
- Added TextLog.shrink attribute to allow renderable to reduce in size to fit width.

### Changed

- Deprecated `PRIORITY_BINDINGS` class variable.
- Renamed `char` to `character` on Key event.
- Renamed `key_name` to `name` on Key event.
- Queries/`walk_children` no longer includes self in results by default https://github.com/Textualize/textual/pull/1416

## [0.7.0] - 2022-12-17

### Added

- Added `PRIORITY_BINDINGS` class variable, which can be used to control if a widget's bindings have priority by default. https://github.com/Textualize/textual/issues/1343

### Changed

- Renamed the `Binding` argument `universal` to `priority`. https://github.com/Textualize/textual/issues/1343
- When looking for bindings that have priority, they are now looked from `App` downwards. https://github.com/Textualize/textual/issues/1343
- `BINDINGS` on an `App`-derived class have priority by default. https://github.com/Textualize/textual/issues/1343
- `BINDINGS` on a `Screen`-derived class have priority by default. https://github.com/Textualize/textual/issues/1343
- Added a message parameter to Widget.exit

### Fixed

- Fixed validator not running on first reactive set https://github.com/Textualize/textual/pull/1359
- Ensure only printable characters are used as key_display https://github.com/Textualize/textual/pull/1361


## [0.6.0] - 2022-12-11

### Added

- Added "inherited bindings" -- BINDINGS classvar will be merged with base classes, unless inherit_bindings is set to False
- Added `Tree` widget which replaces `TreeControl`.
- Added widget `Placeholder` https://github.com/Textualize/textual/issues/1200.

### Changed

- Rebuilt `DirectoryTree` with new `Tree` control.
- Empty containers with a dimension set to `"auto"` will now collapse instead of filling up the available space.
- Container widgets now have default height of `1fr`.
- The default `width` of a `Label` is now `auto`.

### Fixed

- Type selectors can now contain numbers https://github.com/Textualize/textual/issues/1253
- Fixed visibility not affecting children https://github.com/Textualize/textual/issues/1313
- Fixed issue with auto width/height and relative children https://github.com/Textualize/textual/issues/1319
- Fixed issue with offset applied to containers https://github.com/Textualize/textual/issues/1256
- Fixed default CSS retrieval for widgets with no `DEFAULT_CSS` that inherited from widgets with `DEFAULT_CSS` https://github.com/Textualize/textual/issues/1335
- Fixed merging of `BINDINGS` when binding inheritance is set to `None` https://github.com/Textualize/textual/issues/1351

## [0.5.0] - 2022-11-20

### Added

- Add get_child_by_id and get_widget_by_id, remove get_child https://github.com/Textualize/textual/pull/1146
- Add easing parameter to Widget.scroll_* methods https://github.com/Textualize/textual/pull/1144
- Added Widget.call_later which invokes a callback on idle.
- `DOMNode.ancestors` no longer includes `self`.
- Added `DOMNode.ancestors_with_self`, which retains the old behaviour of
  `DOMNode.ancestors`.
- Improved the speed of `DOMQuery.remove`.
- Added DataTable.clear
- Added low-level `textual.walk` methods.
- It is now possible to `await` a `Widget.remove`.
  https://github.com/Textualize/textual/issues/1094
- It is now possible to `await` a `DOMQuery.remove`. Note that this changes
  the return value of `DOMQuery.remove`, which used to return `self`.
  https://github.com/Textualize/textual/issues/1094
- Added Pilot.wait_for_animation
- Added `Widget.move_child` https://github.com/Textualize/textual/issues/1121
- Added a `Label` widget https://github.com/Textualize/textual/issues/1190
- Support lazy-instantiated Screens (callables in App.SCREENS) https://github.com/Textualize/textual/pull/1185
- Display of keys in footer has more sensible defaults https://github.com/Textualize/textual/pull/1213
- Add App.get_key_display, allowing custom key_display App-wide https://github.com/Textualize/textual/pull/1213

### Changed

- Watchers are now called immediately when setting the attribute if they are synchronous. https://github.com/Textualize/textual/pull/1145
- Widget.call_later has been renamed to Widget.call_after_refresh.
- Button variant values are now checked at runtime. https://github.com/Textualize/textual/issues/1189
- Added caching of some properties in Styles object

### Fixed

- Fixed DataTable row not updating after add https://github.com/Textualize/textual/issues/1026
- Fixed issues with animation. Now objects of different types may be animated.
- Fixed containers with transparent background not showing borders https://github.com/Textualize/textual/issues/1175
- Fixed auto-width in horizontal containers https://github.com/Textualize/textual/pull/1155
- Fixed Input cursor invisible when placeholder empty https://github.com/Textualize/textual/pull/1202
- Fixed deadlock when removing widgets from the App https://github.com/Textualize/textual/pull/1219

## [0.4.0] - 2022-11-08

https://textual.textualize.io/blog/2022/11/08/version-040/#version-040

### Changed

- Dropped support for mounting "named" and "anonymous" widgets via
  `App.mount` and `Widget.mount`. Both methods now simply take one or more
  widgets as positional arguments.
- `DOMNode.query_one` now raises a `TooManyMatches` exception if there is
  more than one matching node.
  https://github.com/Textualize/textual/issues/1096
- `App.mount` and `Widget.mount` have new `before` and `after` parameters https://github.com/Textualize/textual/issues/778

### Added

- Added `init` param to reactive.watch
- `CSS_PATH` can now be a list of CSS files https://github.com/Textualize/textual/pull/1079
- Added `DOMQuery.only_one` https://github.com/Textualize/textual/issues/1096
- Writes to stdout are now done in a thread, for smoother animation. https://github.com/Textualize/textual/pull/1104

## [0.3.0] - 2022-10-31

### Fixed

- Fixed issue where scrollbars weren't being unmounted
- Fixed fr units for horizontal and vertical layouts https://github.com/Textualize/textual/pull/1067
- Fixed `textual run` breaking sys.argv https://github.com/Textualize/textual/issues/1064
- Fixed footer not updating styles when toggling dark mode
- Fixed how the app title in a `Header` is centred https://github.com/Textualize/textual/issues/1060
- Fixed the swapping of button variants https://github.com/Textualize/textual/issues/1048
- Fixed reserved characters in screenshots https://github.com/Textualize/textual/issues/993
- Fixed issue with TextLog max_lines https://github.com/Textualize/textual/issues/1058

### Changed

- DOMQuery now raises InvalidQueryFormat in response to invalid query strings, rather than cryptic CSS error
- Dropped quit_after, screenshot, and screenshot_title from App.run, which can all be done via auto_pilot
- Widgets are now closed in reversed DOM order
- Input widget justify hardcoded to left to prevent text-align interference
- Changed `textual run` so that it patches `argv` in more situations
- DOM classes and IDs are now always treated fully case-sensitive https://github.com/Textualize/textual/issues/1047

### Added

- Added Unmount event
- Added App.run_async method
- Added App.run_test context manager
- Added auto_pilot to App.run and App.run_async
- Added Widget._get_virtual_dom to get scrollbars
- Added size parameter to run and run_async
- Added always_update to reactive
- Returned an awaitable from push_screen, switch_screen, and install_screen https://github.com/Textualize/textual/pull/1061

## [0.2.1] - 2022-10-23

### Changed

- Updated meta data for PyPI

## [0.2.0] - 2022-10-23

### Added

- CSS support
- Too numerous to mention
## [0.1.18] - 2022-04-30

### Changed

- Bump typing extensions

## [0.1.17] - 2022-03-10

### Changed

- Bumped Rich dependency

## [0.1.16] - 2022-03-10

### Fixed

- Fixed escape key hanging on Windows

## [0.1.15] - 2022-01-31

### Added

- Added Windows Driver

## [0.1.14] - 2022-01-09

### Changed

- Updated Rich dependency to 11.X

## [0.1.13] - 2022-01-01

### Fixed

- Fixed spurious characters when exiting app
- Fixed increasing delay when exiting

## [0.1.12] - 2021-09-20

### Added

- Added geometry.Spacing

### Fixed

- Fixed calculation of virtual size in scroll views

## [0.1.11] - 2021-09-12

### Changed

- Changed message handlers to use prefix handle\_
- Renamed messages to drop the Message suffix
- Events now bubble by default
- Refactor of layout

### Added

- Added App.measure
- Added auto_width to Vertical Layout, WindowView, an ScrollView
- Added big_table.py example
- Added easing.py example

## [0.1.10] - 2021-08-25

### Added

- Added keyboard control of tree control
- Added Widget.gutter to calculate space between renderable and outside edge
- Added margin, padding, and border attributes to Widget

### Changed

- Callbacks may be async or non-async.
- Event handler event argument is optional.
- Fixed exception in clock example https://github.com/willmcgugan/textual/issues/52
- Added Message.wait() which waits for a message to be processed
- Key events are now sent to widgets first, before processing bindings

## [0.1.9] - 2021-08-06

### Added

- Added hover over and mouse click to activate keys in footer
- Added verbosity argument to Widget.log

### Changed

- Simplified events. Remove Startup event (use Mount)
- Changed geometry.Point to geometry.Offset and geometry.Dimensions to geometry.Size

## [0.1.8] - 2021-07-17

### Fixed

- Fixed exiting mouse mode
- Fixed slow animation

### Added

- New log system

## [0.1.7] - 2021-07-14

### Changed

- Added functionality to calculator example.
- Scrollview now shows scrollbars automatically
- New handler system for messages that doesn't require inheritance
- Improved traceback handling

[0.11.1]: https://github.com/Textualize/textual/compare/v0.11.0...v0.11.1
[0.11.0]: https://github.com/Textualize/textual/compare/v0.10.1...v0.11.0
[0.10.1]: https://github.com/Textualize/textual/compare/v0.10.0...v0.10.1
[0.10.0]: https://github.com/Textualize/textual/compare/v0.9.1...v0.10.0
[0.9.1]: https://github.com/Textualize/textual/compare/v0.9.0...v0.9.1
[0.9.0]: https://github.com/Textualize/textual/compare/v0.8.2...v0.9.0
[0.8.2]: https://github.com/Textualize/textual/compare/v0.8.1...v0.8.2
[0.8.1]: https://github.com/Textualize/textual/compare/v0.8.0...v0.8.1
[0.8.0]: https://github.com/Textualize/textual/compare/v0.7.0...v0.8.0
[0.7.0]: https://github.com/Textualize/textual/compare/v0.6.0...v0.7.0
[0.6.0]: https://github.com/Textualize/textual/compare/v0.5.0...v0.6.0
[0.5.0]: https://github.com/Textualize/textual/compare/v0.4.0...v0.5.0
[0.4.0]: https://github.com/Textualize/textual/compare/v0.3.0...v0.4.0
[0.3.0]: https://github.com/Textualize/textual/compare/v0.2.1...v0.3.0
[0.2.1]: https://github.com/Textualize/textual/compare/v0.2.0...v0.2.1
[0.2.0]: https://github.com/Textualize/textual/compare/v0.1.18...v0.2.0
[0.1.18]: https://github.com/Textualize/textual/compare/v0.1.17...v0.1.18
[0.1.17]: https://github.com/Textualize/textual/compare/v0.1.16...v0.1.17
[0.1.16]: https://github.com/Textualize/textual/compare/v0.1.15...v0.1.16
[0.1.15]: https://github.com/Textualize/textual/compare/v0.1.14...v0.1.15
[0.1.14]: https://github.com/Textualize/textual/compare/v0.1.13...v0.1.14
[0.1.13]: https://github.com/Textualize/textual/compare/v0.1.12...v0.1.13
[0.1.12]: https://github.com/Textualize/textual/compare/v0.1.11...v0.1.12
[0.1.11]: https://github.com/Textualize/textual/compare/v0.1.10...v0.1.11
[0.1.10]: https://github.com/Textualize/textual/compare/v0.1.9...v0.1.10
[0.1.9]: https://github.com/Textualize/textual/compare/v0.1.8...v0.1.9
[0.1.8]: https://github.com/Textualize/textual/compare/v0.1.7...v0.1.8
[0.1.7]: https://github.com/Textualize/textual/releases/tag/v0.1.7<|MERGE_RESOLUTION|>--- conflicted
+++ resolved
@@ -5,7 +5,7 @@
 The format is based on [Keep a Changelog](http://keepachangelog.com/)
 and this project adheres to [Semantic Versioning](http://semver.org/).
 
-<<<<<<< HEAD
+
 ## [0.12.0] - Unreleased
 
 ### Changed
@@ -15,13 +15,10 @@
 ### Removed
 
 - Removed `screen.visible_widgets` and `screen.widgets`
-=======
-## Unreleased
 
 ### Fixed
 
 - Numbers in a descendant-combined selector no longer cause an error https://github.com/Textualize/textual/issues/1836
->>>>>>> 8925a0bf
 
 ## [0.11.1] - 2023-02-17
 
