# Change Log


All notable changes to this project will be documented in this file.

The format is based on [Keep a Changelog](http://keepachangelog.com/)
and this project adheres to [Semantic Versioning](http://semver.org/).

<<<<<<< HEAD

## [0.6.0]

### Added

- Added "inherited bindings" -- BINDINGS classvar will be merged with base classes, unless inherit_bindings is set to False
- Added `Tree` widget which replaces `TreeControl`.

### Changed

- Rebuilt `DirectoryTree` with new `Tree` control.

## [0.5.0] - Unreleased
=======
## [0.5.0] - 2022-11-20
>>>>>>> f5db4821

### Added

- Add get_child_by_id and get_widget_by_id, remove get_child https://github.com/Textualize/textual/pull/1146
- Add easing parameter to Widget.scroll_* methods https://github.com/Textualize/textual/pull/1144
- Added Widget.call_later which invokes a callback on idle.
- `DOMNode.ancestors` no longer includes `self`.
- Added `DOMNode.ancestors_with_self`, which retains the old behaviour of
  `DOMNode.ancestors`.
- Improved the speed of `DOMQuery.remove`.
- Added DataTable.clear
- Added low-level `textual.walk` methods.
- It is now possible to `await` a `Widget.remove`.
  https://github.com/Textualize/textual/issues/1094
- It is now possible to `await` a `DOMQuery.remove`. Note that this changes
  the return value of `DOMQuery.remove`, which used to return `self`.
  https://github.com/Textualize/textual/issues/1094
- Added Pilot.wait_for_animation
- Added `Widget.move_child` https://github.com/Textualize/textual/issues/1121
- Added a `Label` widget https://github.com/Textualize/textual/issues/1190
- Support lazy-instantiated Screens (callables in App.SCREENS) https://github.com/Textualize/textual/pull/1185
- Display of keys in footer has more sensible defaults https://github.com/Textualize/textual/pull/1213
- Add App.get_key_display, allowing custom key_display App-wide https://github.com/Textualize/textual/pull/1213

### Changed

- Watchers are now called immediately when setting the attribute if they are synchronous. https://github.com/Textualize/textual/pull/1145
- Widget.call_later has been renamed to Widget.call_after_refresh.
- Button variant values are now checked at runtime. https://github.com/Textualize/textual/issues/1189
- Added caching of some properties in Styles object

### Fixed

- Fixed DataTable row not updating after add https://github.com/Textualize/textual/issues/1026
- Fixed issues with animation. Now objects of different types may be animated.
- Fixed containers with transparent background not showing borders https://github.com/Textualize/textual/issues/1175
- Fixed auto-width in horizontal containers https://github.com/Textualize/textual/pull/1155
- Fixed Input cursor invisible when placeholder empty https://github.com/Textualize/textual/pull/1202
- Fixed deadlock when removing widgets from the App https://github.com/Textualize/textual/pull/1219

## [0.4.0] - 2022-11-08

https://textual.textualize.io/blog/2022/11/08/version-040/#version-040

### Changed

- Dropped support for mounting "named" and "anonymous" widgets via
  `App.mount` and `Widget.mount`. Both methods now simply take one or more
  widgets as positional arguments.
- `DOMNode.query_one` now raises a `TooManyMatches` exception if there is
  more than one matching node.
  https://github.com/Textualize/textual/issues/1096
- `App.mount` and `Widget.mount` have new `before` and `after` parameters https://github.com/Textualize/textual/issues/778

### Added

- Added `init` param to reactive.watch
- `CSS_PATH` can now be a list of CSS files https://github.com/Textualize/textual/pull/1079
- Added `DOMQuery.only_one` https://github.com/Textualize/textual/issues/1096
- Writes to stdout are now done in a thread, for smoother animation. https://github.com/Textualize/textual/pull/1104

## [0.3.0] - 2022-10-31

### Fixed

- Fixed issue where scrollbars weren't being unmounted
- Fixed fr units for horizontal and vertical layouts https://github.com/Textualize/textual/pull/1067
- Fixed `textual run` breaking sys.argv https://github.com/Textualize/textual/issues/1064
- Fixed footer not updating styles when toggling dark mode
- Fixed how the app title in a `Header` is centred https://github.com/Textualize/textual/issues/1060
- Fixed the swapping of button variants https://github.com/Textualize/textual/issues/1048
- Fixed reserved characters in screenshots https://github.com/Textualize/textual/issues/993
- Fixed issue with TextLog max_lines https://github.com/Textualize/textual/issues/1058

### Changed

- DOMQuery now raises InvalidQueryFormat in response to invalid query strings, rather than cryptic CSS error
- Dropped quit_after, screenshot, and screenshot_title from App.run, which can all be done via auto_pilot
- Widgets are now closed in reversed DOM order
- Input widget justify hardcoded to left to prevent text-align interference
- Changed `textual run` so that it patches `argv` in more situations
- DOM classes and IDs are now always treated fully case-sensitive https://github.com/Textualize/textual/issues/1047

### Added

- Added Unmount event
- Added App.run_async method
- Added App.run_test context manager
- Added auto_pilot to App.run and App.run_async
- Added Widget._get_virtual_dom to get scrollbars
- Added size parameter to run and run_async
- Added always_update to reactive
- Returned an awaitable from push_screen, switch_screen, and install_screen https://github.com/Textualize/textual/pull/1061

## [0.2.1] - 2022-10-23

### Changed

- Updated meta data for PyPI

## [0.2.0] - 2022-10-23

### Added

- CSS support
- Too numerous to mention
## [0.1.18] - 2022-04-30

### Changed

- Bump typing extensions

## [0.1.17] - 2022-03-10

### Changed

- Bumped Rich dependency

## [0.1.16] - 2022-03-10

### Fixed

- Fixed escape key hanging on Windows

## [0.1.15] - 2022-01-31

### Added

- Added Windows Driver

## [0.1.14] - 2022-01-09

### Changed

- Updated Rich dependency to 11.X

## [0.1.13] - 2022-01-01

### Fixed

- Fixed spurious characters when exiting app
- Fixed increasing delay when exiting

## [0.1.12] - 2021-09-20

### Added

- Added geometry.Spacing

### Fixed

- Fixed calculation of virtual size in scroll views

## [0.1.11] - 2021-09-12

### Changed

- Changed message handlers to use prefix handle\_
- Renamed messages to drop the Message suffix
- Events now bubble by default
- Refactor of layout

### Added

- Added App.measure
- Added auto_width to Vertical Layout, WindowView, an ScrollView
- Added big_table.py example
- Added easing.py example

## [0.1.10] - 2021-08-25

### Added

- Added keyboard control of tree control
- Added Widget.gutter to calculate space between renderable and outside edge
- Added margin, padding, and border attributes to Widget

### Changed

- Callbacks may be async or non-async.
- Event handler event argument is optional.
- Fixed exception in clock example https://github.com/willmcgugan/textual/issues/52
- Added Message.wait() which waits for a message to be processed
- Key events are now sent to widgets first, before processing bindings

## [0.1.9] - 2021-08-06

### Added

- Added hover over and mouse click to activate keys in footer
- Added verbosity argument to Widget.log

### Changed

- Simplified events. Remove Startup event (use Mount)
- Changed geometry.Point to geometry.Offset and geometry.Dimensions to geometry.Size

## [0.1.8] - 2021-07-17

### Fixed

- Fixed exiting mouse mode
- Fixed slow animation

### Added

- New log system

## [0.1.7] - 2021-07-14

### Changed

- Added functionality to calculator example.
- Scrollview now shows scrollbars automatically
- New handler system for messages that doesn't require inheritance
- Improved traceback handling

[0.4.0]: https://github.com/Textualize/textual/compare/v0.3.0...v0.4.0
[0.3.0]: https://github.com/Textualize/textual/compare/v0.2.1...v0.3.0
[0.2.1]: https://github.com/Textualize/textual/compare/v0.2.0...v0.2.1
[0.2.0]: https://github.com/Textualize/textual/compare/v0.1.18...v0.2.0
[0.1.18]: https://github.com/Textualize/textual/compare/v0.1.17...v0.1.18
[0.1.17]: https://github.com/Textualize/textual/compare/v0.1.16...v0.1.17
[0.1.16]: https://github.com/Textualize/textual/compare/v0.1.15...v0.1.16
[0.1.15]: https://github.com/Textualize/textual/compare/v0.1.14...v0.1.15
[0.1.14]: https://github.com/Textualize/textual/compare/v0.1.13...v0.1.14
[0.1.13]: https://github.com/Textualize/textual/compare/v0.1.12...v0.1.13
[0.1.12]: https://github.com/Textualize/textual/compare/v0.1.11...v0.1.12
[0.1.11]: https://github.com/Textualize/textual/compare/v0.1.10...v0.1.11
[0.1.10]: https://github.com/Textualize/textual/compare/v0.1.9...v0.1.10
[0.1.9]: https://github.com/Textualize/textual/compare/v0.1.8...v0.1.9
[0.1.8]: https://github.com/Textualize/textual/compare/v0.1.7...v0.1.8
[0.1.7]: https://github.com/Textualize/textual/releases/tag/v0.1.7<|MERGE_RESOLUTION|>--- conflicted
+++ resolved
@@ -1,14 +1,12 @@
 # Change Log
-
 
 All notable changes to this project will be documented in this file.
 
 The format is based on [Keep a Changelog](http://keepachangelog.com/)
 and this project adheres to [Semantic Versioning](http://semver.org/).
 
-<<<<<<< HEAD
-
-## [0.6.0]
+
+## [0.6.0] - Unreleased
 
 ### Added
 
@@ -19,10 +17,7 @@
 
 - Rebuilt `DirectoryTree` with new `Tree` control.
 
-## [0.5.0] - Unreleased
-=======
 ## [0.5.0] - 2022-11-20
->>>>>>> f5db4821
 
 ### Added
 
