--- conflicted
+++ resolved
@@ -11,11 +11,8 @@
 ### Changed
 
 - App `title` and `sub_title` attributes can be set to any type https://github.com/Textualize/textual/issues/2521
-<<<<<<< HEAD
 - `DirectoryTree` now loads directory contents in a worker https://github.com/Textualize/textual/issues/2456
-=======
 - Only a single error will be written by default, unless in dev mode ("debug" in App.features) https://github.com/Textualize/textual/issues/2480
->>>>>>> c12fa0e4
 - Using `Widget.move_child` where the target and the child being moved are the same is now a no-op https://github.com/Textualize/textual/issues/1743
 - Calling `dismiss` on a screen that is not at the top of the stack now raises an exception https://github.com/Textualize/textual/issues/2575
 - `MessagePump.call_after_refresh` and `MessagePump.call_later` will not return `False` if the callback could not be scheduled. https://github.com/Textualize/textual/pull/2584
